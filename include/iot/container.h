//
// Copyright (c) 2019 IOTech
//
// SPDX-License-Identifier: Apache-2.0
//
#ifndef _IOT_CONTAINER_H_
#define _IOT_CONTAINER_H_

/**
 * @file
 * @brief IOTech Container API
 */

#include "iot/component.h"

#ifdef __cplusplus
extern "C" {
#endif

typedef char * (*iot_container_config_load_fn_t) (const char * name, const char * uri);

typedef struct iot_container_config_t
{
  iot_container_config_load_fn_t load;
  const char * uri;
} iot_container_config_t;

/**
 * @brief Initialise the configuration resolver for containers and components
 *
 * The function sets the global configuration resolver data for containers and components
 *
 * @param conf  Pointer to the config structure to load JSON configurations from a specified location
 */
extern void iot_container_config (iot_container_config_t * conf);

/**
 * @brief Allocate a named container
 *
 * The function to allocate memory for a container and set it's name
 *
 * @param name  Name of the container, must be unique
 * @return  Pointer to the created container
 */
extern iot_container_t * iot_container_alloc (const char * name);

/**
 * @brief Find a named container
 *
 * The function to find a named container
 *
 * @param name  Name of the container
 * @return  Pointer container if found, NULL otherwise
 */
extern iot_container_t * iot_container_find (const char * name);

/**
 * @brief Initialise the container for a given configuration
 *
 * The function to initialise the container with a configuration provided
 *
 * @param cont  Pointer to the container to initialise
 * @return      'true' if the container initialisation is successful
 */
extern bool iot_container_init (iot_container_t * cont);

/**
 *  @brief Start the components within the container
 *
 * The function that invokes start function of the components defined within the container
 *
 * @param cont  Pointer to the container
 * @return      'true' if all the components within the container is started successfully, 'false' otherwise
 */
extern bool iot_container_start (iot_container_t * cont);

/**
 * @brief Stop the components within the container
 *
 * The function that invokes stop function of the components defined within the container
 *
 * @param cont  Pointer to the container
 */
extern void iot_container_stop (iot_container_t * cont);

/**
 * @brief Destroy the container and the associated components
 *
 * The function that invokes free function of the components defined within the container to release the resources
 *
 * @param cont  Pointer to the container
 */
extern void iot_container_free (iot_container_t * cont);

/**
<<<<<<< HEAD
 * @brief Add component factories to the container
 *
 * The function to add component factories to the container
 *
 * @param cont     Pointer to the container to hold component factories
 * @param factory  Pointer to the component factory to add
 */
extern void iot_container_add_factory (iot_container_t * cont, const iot_component_factory_t * factory);

/**
 * @brief Add component to the container
 *
 * The function to add a component to the container. If a component factory is not available, config should contain
 * the component library and factory to load them dynamically.
 *
 * @param cont       Pointer to the container
 * @param ctype      Component type
 * @param cname      Component name
 * @param config     Configuration of the component to add
 */
extern void iot_container_add_comp (iot_container_t * cont, const char * ctype, const char *cname, const char * config);

/**
 * @brief Find a component factory within the container
=======
 * @brief Find a named component in a container
>>>>>>> 6f0d64fe
 *
 * The function to find a component factory within the container
 *
 * @param cont  Pointer to the container
 * @param name  Name of the component to find
 * @return      Pointer to the component if found within the container, NULL otherwise
 */
extern iot_component_t * iot_container_find_component (iot_container_t * cont, const char * name);

/**
 * @brief Free a component from the container
 *
 * Release the resources used by a component and delete from the container.
 * Attempts to remove a component not in a container is ignored.
 *
 * @param cont   Pointer to the container
 * @param cname  Component name
 */
extern void iot_container_rm_comp (iot_container_t * cont, const char * cname);

/**
 * @brief Start a component
 *
 * @param cont  Pointer to the container
 * @param name  Name of the component to start
 */

extern void iot_container_start_comp (iot_container_t * cont, const char * cname);

/**
 * @brief Stop a component
 *
 * @param cont  Pointer to the container
 * @param name  Name of the component to stop
 */

extern void iot_container_stop_comp (iot_container_t * cont, const char * name);

/**
 * @brief Reconfigure a component
 *
 * Reconfigure the existing component.
 *
 * @param cont    Pointer to a container
 * @param name    Name of the component to reconfigure
 * @param config
 */
extern void iot_container_configure_comp (iot_container_t * cont, const char * name, const char * config);

/**
 * @brief List the components within a container
 *
 * @param cont  Pointer to a container
 * @return      Map containing the component names with their component type and state
 */
extern iot_data_t * iot_container_ls_comp (iot_container_t * cont);

#ifdef __cplusplus
}
#endif
#endif<|MERGE_RESOLUTION|>--- conflicted
+++ resolved
@@ -93,7 +93,6 @@
 extern void iot_container_free (iot_container_t * cont);
 
 /**
-<<<<<<< HEAD
  * @brief Add component factories to the container
  *
  * The function to add component factories to the container
@@ -109,18 +108,15 @@
  * The function to add a component to the container. If a component factory is not available, config should contain
  * the component library and factory to load them dynamically.
  *
- * @param cont       Pointer to the container
- * @param ctype      Component type
- * @param cname      Component name
- * @param config     Configuration of the component to add
+ * @param cont      Pointer to the container
+ * @param ctype     Component type
+ * @param name      Component name
+ * @param config    Configuration of the component to add
  */
-extern void iot_container_add_comp (iot_container_t * cont, const char * ctype, const char *cname, const char * config);
+extern void iot_container_add_component (iot_container_t * cont, const char * ctype, const char * name, const char * config);
 
 /**
- * @brief Find a component factory within the container
-=======
  * @brief Find a named component in a container
->>>>>>> 6f0d64fe
  *
  * The function to find a component factory within the container
  *
@@ -136,39 +132,10 @@
  * Release the resources used by a component and delete from the container.
  * Attempts to remove a component not in a container is ignored.
  *
- * @param cont   Pointer to the container
- * @param cname  Component name
+ * @param cont  Pointer to the container
+ * @param name  Component name
  */
-extern void iot_container_rm_comp (iot_container_t * cont, const char * cname);
-
-/**
- * @brief Start a component
- *
- * @param cont  Pointer to the container
- * @param name  Name of the component to start
- */
-
-extern void iot_container_start_comp (iot_container_t * cont, const char * cname);
-
-/**
- * @brief Stop a component
- *
- * @param cont  Pointer to the container
- * @param name  Name of the component to stop
- */
-
-extern void iot_container_stop_comp (iot_container_t * cont, const char * name);
-
-/**
- * @brief Reconfigure a component
- *
- * Reconfigure the existing component.
- *
- * @param cont    Pointer to a container
- * @param name    Name of the component to reconfigure
- * @param config
- */
-extern void iot_container_configure_comp (iot_container_t * cont, const char * name, const char * config);
+extern void iot_container_rm_component (iot_container_t * cont, const char * name);
 
 /**
  * @brief List the components within a container
@@ -176,7 +143,13 @@
  * @param cont  Pointer to a container
  * @return      Map containing the component names with their component type and state
  */
-extern iot_data_t * iot_container_ls_comp (iot_container_t * cont);
+extern iot_data_t * iot_container_ls_component (iot_container_t * cont);
+
+/**
+ * @brief List the names of the containers
+ * @return  Map containing the names of the containers
+ */
+extern iot_data_t * iot_container_ls_containers (void);
 
 #ifdef __cplusplus
 }
