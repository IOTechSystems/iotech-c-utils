//
// Copyright (c) 2018 IOTech
//
// SPDX-License-Identifier: Apache-2.0
//
#ifndef _IOT_SCHEDULER_H_
#define _IOT_SCHEDULER_H_

#include "iot/threadpool.h"
#include "iot/component.h"
#include "iot/logger.h"

#ifdef __cplusplus
extern "C" {
#endif

#define IOT_BILLION 1000000000ULL
#define IOT_MS_TO_NS(MILLISECONDS) (MILLISECONDS * 1000000)
#define IOT_SEC_TO_NS(SECONDS) (SECONDS * IOT_BILLION)
#define IOT_MIN_TO_NS(MINUTES) (MINUTES * IOT_BILLION * 60)

typedef struct iot_scheduler_t iot_scheduler_t;
typedef struct iot_schedule_t iot_schedule_t;
typedef void * (*iot_schedule_fn_t) (void * arg);

#define IOT_SCHEDULER_TYPE "IOT::Scheduler"

/**
 * @brief Allocate memory and initialise scheduler
 *
 * @code
 *
 *    iot_scheduler_t * myScheduler  = iot_scheduler_alloc (IOT_THREAD_NO_PRIORITY, IOT_THREAD_NO_AFFINITY, logger);
 *
 * @endcode
 *
<<<<<<< HEAD
 * @param  pool    Pointer to a thread pool
 * @param  logger  logger, can be NULL
 * @return         Pointer to the created scheduler, NULL on error
=======
 * @param  priority          The thread priority for running the scheduler, (not set if -1).
 * @param  affinity          The processor affinity for the scheduler (not set if less than zero).
 * @param  logger            logger, can be NULL.
 * @return iot_scheduler_t   A pointer to the created scheduler. NULL on error.
>>>>>>> 0d6582f6
 */
extern iot_scheduler_t * iot_scheduler_alloc (int priority, int affinity, iot_logger_t * logger);

/**
 * @brief Increment the scheduler reference count
 *
 * @param scheduler  Pointer to the scheduler
 */
extern void iot_scheduler_add_ref (iot_scheduler_t * scheduler);

<<<<<<< HEAD

=======
>>>>>>> 0d6582f6
/**
 * @brief Get the thread pool associated to the scheduler
 *
 * @param  scheduler  Pointer to a scheduler
 * @return            Pointer to a thread pool associated with the scheduler
 */
extern iot_threadpool_t * iot_scheduler_thread_pool (iot_scheduler_t * scheduler);

/**
 * @brief  Start scheduler and set the component state to IOT_COMPONENT_RUNNING
 *
 * @code
 *
 *    iot_scheduler_start (myScheduler);
 *
 * @endcode
 *
 * @param  scheduler  Pointer to a scheduler
 * @return            'true' on successfully starting the scheduler, 'false' otherwise
 */
extern bool iot_scheduler_start (iot_scheduler_t * scheduler);


/**
 * @brief  Create a new schedule
 *
 * @code
 *
 *    iot_schedule_t * mySchedule = iot_schedule_create (sched, func, NULL,IOT_SEC_TO_NS(1),0,0);
 *
 * @endcode
<<<<<<< HEAD
 *
 * @param  schd      Pointer to a scheduler
 * @param  function  The function that should be called when the schedule is triggered
 * @param  arg       The argument to be passed to the function
 * @param  period    The period of the schedule (in nanoseconds)
 * @param  start     The start time of the schedule (in nanoseconds)
 * @param  repeat    The number of times the schedule should repeat, (0 = infinite)
 * @param  priority  The thread priority for running the schedule, (NULL = not set)
 * @return           Pointer to the created schedule, NULL on error
=======
 * @param  schd               A pointer to the iot_scheduler_t.
 * @param  function           The function that should be called when the schedule is triggered.
 * @param  arg                The argument to be passed to the function.
 * @param  period             The period of the schedule (in nanoseconds).
 * @param  start              The start time of the schedule (in nanoseconds).
 * @param  repeat             The number of times the schedule should repeat, (0 = infinite).
 * @param  pool               The thread pool used to run the schedule.
 * @param  priority           The thread priority for running the schedule, (not set if -1).
 * @return iot_schedule       A pointer to the created schedule. NULL on error.
>>>>>>> 0d6582f6
 */
extern iot_schedule_t * iot_schedule_create
  (iot_scheduler_t * schd, iot_schedule_fn_t func, void * arg, uint64_t period, uint64_t start, uint64_t repeat, iot_threadpool_t * pool, int priority);

/**
 * @brief  Add a schedule to the queue
 *
 * @code
 *
 *    bool return = iot_schedule_add(myScheduler, mySchedule);
 *
 * @endcode
 *
 * @param  scheduler  Pointer to a scheduler
 * @param  schedule   Pointer to the schedule to be added
 * @return            'true' on success, 'false' on error
 */
extern bool iot_schedule_add (iot_scheduler_t * scheduler, iot_schedule_t * schedule);

/**
 * @brief  Remove a schedule from the queue
 *
 * @code
 *
 *    bool return = iot_schedule_remove (myScheduler, mySchedule);
 *
 * @endcode
 *
 * @param  scheduler  Pointer to a scheduler
 * @param  schedule   Pointer to the schedule to be removed from the queue
 * @return            'true' on success, 'false' on error
 */
extern bool iot_schedule_remove (iot_scheduler_t * scheduler, iot_schedule_t * schedule);

/**
 * @brief  Delete a schedule
 *
 * @code
 *
 *    iot_schedule_delete (myScheduler, mySchedule);
 *
 * @endcode
 *
 * @param  scheduler  Pointer to a scheduler
 * @param  schedule   Pointer to the schedule to be deleted.
 */
extern void iot_schedule_delete (iot_scheduler_t * scheduler, iot_schedule_t * schedule);


/**
 * @brief  Stops execution of the scheduler and set the scheduler state to IOT_COMPONENT_STOPPED
 *
 * @code
 *
 *    iot_scheduler_t_stop (myScheduler);
 *
 * @endcode
 *
 * @param  scheduler  Pointer to a scheduler
 */
extern void iot_scheduler_stop (iot_scheduler_t * scheduler);


/**
 * @brief  Free resources used by the scheduler, only if it is the last reference i.e reference count <= 1
 *
 * @code
 *
 *    iot_scheduler_t_free (myScheduler);
 *
 * @endcode
 *
 * @param  scheduler  Pointer to a scheduler.
 */
extern void iot_scheduler_free (iot_scheduler_t * scheduler);


/**
 * @brief  Create Scheduler component factory
 *
 * @return  Pointer to Scheduler component factory
 *
 */
extern const iot_component_factory_t * iot_scheduler_factory (void);

#ifdef __cplusplus
}
#endif
#endif<|MERGE_RESOLUTION|>--- conflicted
+++ resolved
@@ -34,16 +34,10 @@
  *
  * @endcode
  *
-<<<<<<< HEAD
- * @param  pool    Pointer to a thread pool
- * @param  logger  logger, can be NULL
- * @return         Pointer to the created scheduler, NULL on error
-=======
- * @param  priority          The thread priority for running the scheduler, (not set if -1).
- * @param  affinity          The processor affinity for the scheduler (not set if less than zero).
- * @param  logger            logger, can be NULL.
- * @return iot_scheduler_t   A pointer to the created scheduler. NULL on error.
->>>>>>> 0d6582f6
+ * @param  priority          The thread priority for running the scheduler, (not set if -1)
+ * @param  affinity          The processor affinity for the scheduler (not set if less than zero)
+ * @param  logger            logger, can be NULL
+ * @return iot_scheduler_t   Pointer to the created scheduler, NULL on error
  */
 extern iot_scheduler_t * iot_scheduler_alloc (int priority, int affinity, iot_logger_t * logger);
 
@@ -54,10 +48,6 @@
  */
 extern void iot_scheduler_add_ref (iot_scheduler_t * scheduler);
 
-<<<<<<< HEAD
-
-=======
->>>>>>> 0d6582f6
 /**
  * @brief Get the thread pool associated to the scheduler
  *
@@ -89,27 +79,16 @@
  *    iot_schedule_t * mySchedule = iot_schedule_create (sched, func, NULL,IOT_SEC_TO_NS(1),0,0);
  *
  * @endcode
-<<<<<<< HEAD
  *
- * @param  schd      Pointer to a scheduler
- * @param  function  The function that should be called when the schedule is triggered
- * @param  arg       The argument to be passed to the function
- * @param  period    The period of the schedule (in nanoseconds)
- * @param  start     The start time of the schedule (in nanoseconds)
- * @param  repeat    The number of times the schedule should repeat, (0 = infinite)
- * @param  priority  The thread priority for running the schedule, (NULL = not set)
- * @return           Pointer to the created schedule, NULL on error
-=======
- * @param  schd               A pointer to the iot_scheduler_t.
- * @param  function           The function that should be called when the schedule is triggered.
- * @param  arg                The argument to be passed to the function.
- * @param  period             The period of the schedule (in nanoseconds).
- * @param  start              The start time of the schedule (in nanoseconds).
- * @param  repeat             The number of times the schedule should repeat, (0 = infinite).
- * @param  pool               The thread pool used to run the schedule.
- * @param  priority           The thread priority for running the schedule, (not set if -1).
- * @return iot_schedule       A pointer to the created schedule. NULL on error.
->>>>>>> 0d6582f6
+ * @param  schd               Pointer to a scheduler
+ * @param  function           The function that should be called when the schedule is triggered
+ * @param  arg                The argument to be passed to the function
+ * @param  period             The period of the schedule (in nanoseconds)
+ * @param  start              The start time of the schedule (in nanoseconds)
+ * @param  repeat             The number of times the schedule should repeat, (0 = infinite)
+ * @param  pool               The thread pool used to run the schedule
+ * @param  priority           The thread priority for running the schedule, (not set if -1)
+ * @return iot_schedule       Pointer to the created schedule, NULL on error
  */
 extern iot_schedule_t * iot_schedule_create
   (iot_scheduler_t * schd, iot_schedule_fn_t func, void * arg, uint64_t period, uint64_t start, uint64_t repeat, iot_threadpool_t * pool, int priority);
