#ifndef _IOT_THREADPOOL_H_
#define _IOT_THREADPOOL_H_

#include "iot/logger.h"

#ifdef __cplusplus
extern "C" {
#endif

#define IOT_THREADPOOL_TYPE "IOT::ThreadPool"

typedef struct iot_threadpool_t iot_threadpool_t;

/**
 * @brief Allocate memory and initialise thread pool
 *
 * The function to allocate memory and initialise a thread pool. This function does not return until all
 * threads have initialised successfully.
 *
<<<<<<< HEAD
 * @param num_threads   Number of threads to be created in the threadpool
 * @param max_jobs      Maximum number of jobs to queue (before blocking)
 * @param default_prio  Default priority for created threads
 * @param logger        Logger, can be NULL
 * @return              Pointer to a created thread pool on success, NULL on error
=======
 * @param num_threads        number of threads to be created in the threadpool
 * @param max_jobs           maximum number of jobs to queue (before blocking)
 * @param default_prio       default priority for created threads
 * @param affinity           processor affinity for pool threads (not set if less than zero)
 * @param logger             logger, can be NULL
 * @return iot_threadpool_t  created thread pool on success, NULL on error
>>>>>>> ae5aa855
 */
extern iot_threadpool_t * iot_threadpool_alloc (uint16_t num_threads, uint32_t max_jobs, const int * default_prio, int affinity, iot_logger_t * logger);

/**
 * @brief Add work to the thread pool
 *
 * The function to add a function to the thread pool's job queue. This function will wait until a space is available in the job queue to add new work.
 *
 * @param  pool      Pool to which the work will be added
 * @param  function  Function to add as work
 * @param  arg       Function argument
 * @param  priority  Priority to run thread at (not set if NULL)
 */
extern void iot_threadpool_add_work (iot_threadpool_t * pool, void (*function) (void*), void * arg, const int * priority);

/**
 * @brief Try to add work to the thread pool
 *
 * The function to add a function to the thread pool's job queue. This function will never block adn return the status.
 * Work is not added to the thread pool if the maximum number of queued jobs is exceeded the maximum limit.
 *
 * @param  pool      Pool to which the work will be added
 * @param  function  Function to add as work
 * @param  arg       Function argument
 * @param  priority  Priority to run thread at (not set if NULL)
 * @returns          'true' if the work is successfully added to the pool, 'false' otherwise
 */
extern bool iot_threadpool_try_work (iot_threadpool_t * pool, void (*function) (void*), void * arg, const int * priority);

/**
 * @brief Wait for all queued jobs to finish
 *
 * The function that will wait for all jobs - both queued and currently running to finish.
 *
 * @param iot_threadpool the thread pool to wait for
 */
extern void iot_threadpool_wait (iot_threadpool_t * pool);

/**
 * @brief Start the thread pool
 *
 * The function to start the thread pool for handling jobs.
 *
 * @param pool Pool to start
 */
extern bool iot_threadpool_start (iot_threadpool_t * pool);

/**
 * @brief Stop the thread pool
 *
 * The function to stop the thread pool from handling jobs.
 *
 * @param pool  Pool to stop
 */
extern void iot_threadpool_stop (iot_threadpool_t * pool);

/**
 * @brief Destroy the thread pool
 *
 * The function that will wait for the currently active threads to finish and then frees the thread pool.
 *
 * @param pool  Pool to free
 */
extern void iot_threadpool_free (iot_threadpool_t * pool);

/**
 * @brief Increment the thread pool reference count
 *
 * The function to increment the thread pool reference count
 *
 * @param pool  Pointer to the thread pool to increment the reference count
 */
extern void iot_threadpool_add_ref (iot_threadpool_t * pool);

/**
 * @brief  Create thread pool component factory
 *
 * The function to create a factory for thread pool component
 *
 */
extern const iot_component_factory_t * iot_threadpool_factory (void);

#ifdef __cplusplus
}
#endif
#endif<|MERGE_RESOLUTION|>--- conflicted
+++ resolved
@@ -17,20 +17,11 @@
  * The function to allocate memory and initialise a thread pool. This function does not return until all
  * threads have initialised successfully.
  *
-<<<<<<< HEAD
  * @param num_threads   Number of threads to be created in the threadpool
  * @param max_jobs      Maximum number of jobs to queue (before blocking)
  * @param default_prio  Default priority for created threads
  * @param logger        Logger, can be NULL
  * @return              Pointer to a created thread pool on success, NULL on error
-=======
- * @param num_threads        number of threads to be created in the threadpool
- * @param max_jobs           maximum number of jobs to queue (before blocking)
- * @param default_prio       default priority for created threads
- * @param affinity           processor affinity for pool threads (not set if less than zero)
- * @param logger             logger, can be NULL
- * @return iot_threadpool_t  created thread pool on success, NULL on error
->>>>>>> ae5aa855
  */
 extern iot_threadpool_t * iot_threadpool_alloc (uint16_t num_threads, uint32_t max_jobs, const int * default_prio, int affinity, iot_logger_t * logger);
 
