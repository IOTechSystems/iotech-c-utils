# Release Notes

## Version 1.0.0

- Initial GA release

## Version 1.1.2

- Added XML reading function `iot_data_from_xml`.

## Version 1.1.3

- Added iot_data utility functions for type determination

* `iot_data_is_of_type`
* `iot_data_array_is_of_type`
* `iot_data_map_key_is_of_type`

- Added iot_data functions to remove map elements

* `iot_data_string_map_remove`
* `iot_data_map_remove`

- Added memory usage optimisation for iot_data allocation
- Added support for AzureSphere platform

<<<<<<< HEAD
## Version 1.2.0

- Changed iot_data type names to be all lower case ("UInt8" becomes "uint8" etc.)
=======
## Version 1.1.4

- Fix `iot_data_alloc_from_string` for very large UINT64 values
>>>>>>> f234fa92
<|MERGE_RESOLUTION|>--- conflicted
+++ resolved
@@ -24,12 +24,10 @@
 - Added memory usage optimisation for iot_data allocation
 - Added support for AzureSphere platform
 
-<<<<<<< HEAD
-## Version 1.2.0
-
-- Changed iot_data type names to be all lower case ("UInt8" becomes "uint8" etc.)
-=======
 ## Version 1.1.4
 
 - Fix `iot_data_alloc_from_string` for very large UINT64 values
->>>>>>> f234fa92
+
+## Version 1.2.0
+
+- Changed iot_data type names to be all lower case ("UInt8" becomes "uint8" etc.)