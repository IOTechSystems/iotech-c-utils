# Release Notes

## Version 1.0.0

- Initial GA release

## Version 1.1.2

- Added XML reading function `iot_data_from_xml`.

## Version 1.1.3

- Added `iot_data` utility functions for type determination:

* `iot_data_is_of_type`
* `iot_data_array_is_of_type`
* `iot_data_map_key_is_of_type`

- Added `iot_data` functions to remove map elements:

* `iot_data_string_map_remove`
* `iot_data_map_remove`

- Added memory usage optimisation for `iot_data` allocation
- Added support for AzureSphere platform

## Version 1.1.4

- Fix `iot_data_alloc_from_string` for very large UINT64 values
- Fix `iot_data` handling of escape sequences in JSON strings 

## Version 1.1.5

- Update to use AzureSphere SDK 21.02 and API version 8
- Update to `iot_data_equal` function to support NULL arguments
- File write and delete functions added:
  
* `iot_file_write`
* `iot_file_write_binary`
* `iot_file_delete`

- New hash function added for arrays `iot_hash_data`

## Version 1.2.0

- Support for new iot data type IOT_DATA_NULL. New function added:

* `iot_data_alloc_null`

## Version 1.2.1

- Performance enhancement for json parsing
- Attempting to get a string from a non string `iot_data_t` now returns NULL rather than asserting
- Logger updates to use micro second timestamps
- New function added for microsecond timestamp

* `iot_time_usecs`

## Version 1.2.2

- Update to use AzureSphere SDK 21.07 and API version 10
- Various SonarQube quality fixes
- Added support for UUID in data. New functions added:

* `iot_data_alloc_uuid`
* `iot_data_alloc_uuid_string`

- Zero length `iot_data_t` arrays now supported
- Data map performance enhancements. Note iteration order is now based on key ordering.
- Added metadata based JSON object key ordering support. This includes the addition of the function:

* `iot_data_from_json_with_ordering`

- Support for new iot data type IOT_DATA_POINTER. New functions added:

* `iot_data_alloc_pointer`
* `iot_data_pointer`

- Uninterruptible wait functions added

* `iot_wait_secs`
* `iot_wait_msecs`
* `iot_wait_usecs`

- Formatted string allocation added

* `iot_data_alloc_string_fmt`

- Config function added for 32 bit integers

* `iot_config_i32`

- Config function added to environment variable substitution in string.

* `iot_config_substitute_env`

## Version 1.2.3

- Support added for Debian 11
- Fedora support updated to version 34
- Photon Linux support updated to version 4.0
- OpenSUSE support updated to version 15.3
- Alpine Linux version 3.14 support added
- Support added for AzureSphere SDK 21.10 and API 11
- Memory usage optimisation for iot data
- Function added to support the caching of iot data json key values:

* `iot_data_from_json_with_cache`

- Support added for data vector, map and array reverse iteration

* `iot_data_vector_iter_prev`
* `iot_data_array_iter_prev`
* `iot_data_map_iter_prev`

- Support for UDP logger added
- Function added to output data json representation into a provided string buffer

* `iot_data_to_json_with_buffer`

- Update to support the JSON representation of infinite floating point values

## Version 1.3.0

- The static library initialisation and finalisation functions are no longer required and have been removed:

* `iot_init`
* `iot_fini`

- Support added for data list type:

* `iot_data_alloc_list`
* `iot_data_list_length`
* `iot_data_list_find`
* `iot_data_list_remove`
* `iot_data_list_tail_push`
* `iot_data_list_head_push`
* `iot_data_list_tail_pop`
* `iot_data_list_head_pop`
* `iot_data_list_iter`
* `iot_data_list_iter_value`
* `iot_data_list_iter_replace`
* `iot_data_list_iter_next`
* `iot_data_list_iter_prev`

- Added allocation functions for fixed type map, vector and list:

* `iot_data_alloc_typed_list`
* `iot_data_alloc_typed_map`
* `iot_data_alloc_typed_vector`

- Added element type functions for map, vector and list:

* `iot_data_vector_type`
* `iot_data_map_type`
* `iot_data_list_type`

- Added typed map lookup functions:

* `iot_data_map_get_string`
* `iot_data_map_get_i64`
* `iot_data_map_get_bool`
* `iot_data_map_get_f64`
* `iot_data_map_get_vector`
* `iot_data_map_get_map`
* `iot_data_map_get_list`
* `iot_data_map_get_pointer`
* `iot_data_map_get_typed`

- Added functions to determine if current list, map, array or vector iterator has a next element:

* `iot_data_list_iter_has_next`
* `iot_data_array_iter_has_next`
* `iot_data_vector_iter_has_next`
* `iot_data_map_iter_has_next`

- Data typecode simplification. Removed functions:

* `iot_typecode_alloc_basic`
* `iot_typecode_alloc_map`
* `iot_typecode_alloc_array`
* `iot_typecode_alloc_vector`
* `iot_typecode_alloc_list`
* `iot_typecode_element_type`
* `iot_typecode_free`

- Optimised iterator value functions added for string and pointer for all collection types:

* `iot_data_vector_iter_string_value`
* `iot_data_vector_iter_pointer_value`
* `iot_data_list_iter_string_value`
* `iot_data_list_iter_pointer_value`
* `iot_data_map_iter_pointer_value`

- Functions added to explicitly enable data allocation from heap

* `iot_data_alloc_heap`

- Function added to cast data integer, float or boolean types:

* `iot_data_cast`

- Functions added for the creation of static const data string and pointer values and to determine if statically allocated:

* `iot_data_alloc_const_string`
* `iot_data_alloc_const_pointer`
* `iot_data_is_static`

- Function added to return data hash value:

* `iot_data_hash`

- Function added to compare data values:

* `iot_data_compare`

- Functions added to compress composed data values (Map, Vector and List):

* `iot_data_compress`
* `iot_data_compress_with_cache`

- Data transform and helper functions added:

* `iot_data_vector_to_array`
* `iot_data_vector_to_vector`
* `iot_data_array_transform`
* `iot_data_transform`
* `iot_data_vector_element_count`
* `iot_data_vector_dimensions`
* `iot_data_map_start`
* `iot_data_map_start_pointer`
* `iot_data_map_end`
* `iot_data_map_end_pointer`
* 
- Function added to return size of encapsulated C data type

* `iot_data_type_size`

- Scheduler implementation scalability rework, plus function added to return schedule id:

* `iot_schedule_id`

- Map data type updated to support all key types
- Fedora support updated for Fedora 35
- Support removed for Alpine Linux versions 3.12 and 3.13
- Support removed for CentOS 8
- Support removed for Zephyr 1.14
- Support removed for Ubuntu 16.04 added for Ubuntu 22.04
- Support removed for Debian 9
- Support removed for AzureSphere API 8 and 10
- #216 Fix for calling `iot_data_alloc_from_string` with empty string
- Data metadata set and get functions updated to take a key value

## Version 1.3.1

- Support added for OpenSUSE 15.4
- Shallow copy function added:

* `iot_data_shallow_copy`

- Functions added to support nested maps and vectors:

* `iot_data_get_at`
* `iot_data_add_at`
* `iot_data_remove_at`
* `iot_data_update_at`

- Function added to compact a vector (removing NULL elements):

* `iot_data_vector_compact`

- Fix `iot_data_from_json` handling of unicode strings
- Conversion functions added for array and binary data types

* `iot_data_array_to_binary`
* `iot_data_binary_to_array`

- Function added for the creation of static const data list values:

* `iot_data_alloc_const_list`

## Version 1.3.2

- Additional range checking added for `iot_data_alloc_from_string` function
- Support removed for Alpine Linux 3.14 and added for v3.16
- Functions added to remove all elements from a list or map

* `iot_data_list_empty`
* `iot_data_map_empty`

## Version 1.3.3

- Support removed for Fedora 35 and added for Fedora 36
- Support removed for AzureSphere API 11
- Support removed for OpenSUSE 15.3
<<<<<<< HEAD
=======

>>>>>>> 0cdef457
- Functions added to access typed data in maps

* `iot_data_map_get_ui64`
* `iot_data_string_map_get_ui64`

- Functions added to access data from configurations

* `iot_config_ui32`
* `iot_config_ui64`

- Functions added to return numeric values from maps

* `iot_data_map_get_number`
* `iot_data_string_map_get_number`
* `iot_data_map_get_int`
<<<<<<< HEAD
* `iot_data_string_map_get_int`
=======
* `iot_data_string_map_get_int`

## Version 1.3.4

- Support added for RISC-V on 32/64 bit OE and Intel Pathfinder targets (rv64i, rv32i, rv64id, rv32id)
>>>>>>> 0cdef457
<|MERGE_RESOLUTION|>--- conflicted
+++ resolved
@@ -293,10 +293,7 @@
 - Support removed for Fedora 35 and added for Fedora 36
 - Support removed for AzureSphere API 11
 - Support removed for OpenSUSE 15.3
-<<<<<<< HEAD
-=======
-
->>>>>>> 0cdef457
+
 - Functions added to access typed data in maps
 
 * `iot_data_map_get_ui64`
@@ -312,12 +309,8 @@
 * `iot_data_map_get_number`
 * `iot_data_string_map_get_number`
 * `iot_data_map_get_int`
-<<<<<<< HEAD
 * `iot_data_string_map_get_int`
-=======
-* `iot_data_string_map_get_int`
 
 ## Version 1.3.4
 
-- Support added for RISC-V on 32/64 bit OE and Intel Pathfinder targets (rv64i, rv32i, rv64id, rv32id)
->>>>>>> 0cdef457
+- Support added for RISC-V on 32/64 bit OE and Intel Pathfinder targets (rv64i, rv32i, rv64id, rv32id)