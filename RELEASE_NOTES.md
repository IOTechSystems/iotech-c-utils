# Release Notes

## Version 1.0.0

- Initial GA release

## Version 1.1.2

- Added XML reading function `iot_data_from_xml`.

## Version 1.1.3

- Added `iot_data` utility functions for type determination:

* `iot_data_is_of_type`
* `iot_data_array_is_of_type`
* `iot_data_map_key_is_of_type`

- Added `iot_data` functions to remove map elements:

* `iot_data_string_map_remove`
* `iot_data_map_remove`

- Added memory usage optimisation for `iot_data` allocation
- Added support for AzureSphere platform

## Version 1.1.4

- Fix `iot_data_alloc_from_string` for very large UINT64 values
<<<<<<< HEAD

## Version 1.2.0

- Changed iot_data type names to be all lower case ("UInt8" becomes "uint8" etc.)
=======
- Fix `iot_data` handling of escape sequences in JSON strings 

## Version 1.1.5

- Update to use AzureSphere SDK 21.02 and API version 8
- Update to `iot_data_equal` function to support NULL arguments
- File write and delete functions added:
  
* `iot_file_write`
* `iot_file_write_binary`
* `iot_file_delete`

- New hash function added for arrays `iot_hash_data`

## Version 1.2.0

- Support for new iot data type IOT_DATA_NULL. New function added:

* `iot_data_alloc_null`

## Version 1.2.1

- Performance enhancement for json parsing
- Attempting to get a string from a non string `iot_data_t` now returns NULL rather than asserting
- Logger updates to use micro second timestamps
- New function added for microsecond timestamp

* `iot_time_usecs`

## Version 1.2.2

- Added support for UUID in data. New functions added:

* `iot_data_alloc_uuid`
* `iot_data_alloc_uuid_string`

- Zero length `iot_data_t` arrays now supported
- Data map performance enhancements. Note iteration order is now based on key ordering.
- Added metadata based JSON object key ordering support. This includes the addition of the function:

* `iot_data_from_json_with_ordering`
>>>>>>> ca2a3de6
<|MERGE_RESOLUTION|>--- conflicted
+++ resolved
@@ -27,12 +27,6 @@
 ## Version 1.1.4
 
 - Fix `iot_data_alloc_from_string` for very large UINT64 values
-<<<<<<< HEAD
-
-## Version 1.2.0
-
-- Changed iot_data type names to be all lower case ("UInt8" becomes "uint8" etc.)
-=======
 - Fix `iot_data` handling of escape sequences in JSON strings 
 
 ## Version 1.1.5
@@ -73,5 +67,4 @@
 - Data map performance enhancements. Note iteration order is now based on key ordering.
 - Added metadata based JSON object key ordering support. This includes the addition of the function:
 
-* `iot_data_from_json_with_ordering`
->>>>>>> ca2a3de6
+* `iot_data_from_json_with_ordering`