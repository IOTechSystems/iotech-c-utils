--- conflicted
+++ resolved
@@ -18,7 +18,6 @@
   iot_init ();
 
   /* Set configuration mechanism */
-
   iot_container_config (&config);
 
   /* Add factories for supported component types */
@@ -29,12 +28,7 @@
   iot_component_factory_add (my_component_factory ());
 
   /* Create components from configuration files */
-<<<<<<< HEAD
-  iot_container_init (container, "main", &config);
-=======
-
   iot_container_init (container);
->>>>>>> 6f0d64fe
 
   /* Start everything */
 
@@ -42,12 +36,7 @@
   sleep (5);
 
   /* Find instantiated component - the logger */
-<<<<<<< HEAD
-  logger = iot_container_find (container, "logger");
-=======
-
   logger = iot_container_find_component (container, "logger");
->>>>>>> 6f0d64fe
 
   /* Update logger configuration (what can be reconfigured depends on component) */
   reconfig = iot_data_from_json ("{\"Level\":\"Trace\"}");
