//
// Copyright (c) 2018-2022 IOTech
//
// SPDX-License-Identifier: Apache-2.0
//
#include "iot/data.h"
#include "iot/container.h"
#include "iot/scheduler.h"
#include "iot/thread.h"
#include "iot/time.h"

#define IOT_NS_TO_SEC(s) ((s) / IOT_BILLION)
#define IOT_NS_REMAINING(s) ((s) % IOT_BILLION)
#define IOT_SCHEDULER_DEFAULT_WAKE (IOT_HOUR_TO_NS (24))

#ifdef IOT_BUILD_COMPONENTS
#define IOT_SCHEDULER_FACTORY iot_scheduler_factory ()
#else
#define IOT_SCHEDULER_FACTORY NULL
#endif

struct iot_schedule_t
{
  iot_schedule_fn_t function;        /* The function called by the schedule */
  iot_schedule_fn_t run_cb;          /* The function called when schedule is run */
  iot_schedule_fn_t abort_cb;        /* The function called when schedule run is aborted */
  iot_schedule_free_fn_t free_cb;    /* The function to clear the arguments when schedule is deleted */
  void * arg;                        /* Function input arg */
  iot_threadpool_t * threadpool;     /* Thread pool used to run scheduled function */
  int priority;                      /* Schedule priority (pool override) */
  uint64_t period;                   /* The period of the schedule, in ns */
  uint64_t start;                    /* The start time of the schedule, in ns */
  uint64_t repeat;                   /* The number of repetitions, 0 == infinite */
  uint64_t id;                       /* Schedule unique id */
  _Atomic uint64_t dropped;          /* Number of events dropped */
  bool scheduled;                    /* A flag to indicate schedule status */
<<<<<<< HEAD
  iot_data_static_t self_static;     /* Block for constant pointer IOT data */
  atomic_int_fast32_t refs;          /* Current reference count */
=======
  iot_data_static_t start_key;       /* Data wrapper for schedule start time used as key for queue map */
  iot_data_static_t id_key;          /* Data wrapper for schedule id used as key for idle map */
  iot_data_static_t self_static;     /* Data wrapper for self pointer used as value for idle and queue maps */
>>>>>>> 1631c0e6
};

struct iot_scheduler_t
{
  iot_component_t component;      /* Component base type */
  iot_data_t * queue;             /* Map of active schedules, keyed by unique schedule time */
  iot_data_t * idle;              /* Map of idle schedules, keyed by unique schedule id */
  iot_logger_t * logger;          /* Optional logger */
  struct timespec schd_time;      /* Time for next schedule */
};

static void iot_schedule_free (iot_schedule_t * schedule);

static void iot_schedule_add_ref (iot_schedule_t * schedule);

static bool iot_schedule_dec_ref (iot_schedule_t * schedule);

static inline void iot_schedule_update_start (iot_schedule_t * schedule, uint64_t start)
{
  schedule->start = start;
  iot_data_alloc_const_ui64 (&schedule->start_key, start);
}

static inline iot_schedule_t * iot_schedule_queue_next (iot_data_t * map)
{
  return (iot_schedule_t*) iot_data_map_start_pointer (map);
}

static inline bool iot_schedule_is_next (iot_data_t * map, const iot_schedule_t * schedule)
{
  return (iot_schedule_queue_next (map) == schedule);
}

static bool iot_schedule_queue_add (iot_scheduler_t * scheduler, iot_schedule_t * schedule)
{
  while (iot_data_map_get (scheduler->queue, IOT_DATA_STATIC (&schedule->start_key)))
  {
    iot_schedule_update_start (schedule, schedule->start + 1u); // Need unique start as used as map key
  }
  iot_data_map_add (scheduler->queue, IOT_DATA_STATIC (&schedule->start_key), IOT_DATA_STATIC (&schedule->self_static));
  schedule->scheduled = true;
  return iot_schedule_is_next (scheduler->queue, schedule);
}

static inline void iot_schedule_idle_add (iot_scheduler_t * scheduler, iot_schedule_t * schedule)
{
  iot_data_map_add (scheduler->idle, IOT_DATA_STATIC (&schedule->id_key), IOT_DATA_STATIC (&schedule->self_static));
  schedule->scheduled = false;
}

static inline void iot_schedule_idle_remove (iot_scheduler_t * scheduler, const iot_schedule_t * schedule)
{
  iot_data_map_remove (scheduler->idle, IOT_DATA_STATIC (&schedule->id_key));
}

static inline void iot_schedule_queue_remove (iot_scheduler_t * scheduler, const iot_schedule_t * schedule)
{
  iot_data_map_remove (scheduler->queue, IOT_DATA_STATIC (&schedule->start_key));
}

static bool iot_schedule_queue_update (iot_scheduler_t * scheduler, iot_schedule_t * schedule, uint64_t next)
{
  iot_schedule_queue_remove (scheduler, schedule);
  iot_schedule_update_start (schedule, next);
  return iot_schedule_queue_add (scheduler, schedule);
}

static inline void nsToTimespec (uint64_t ns, struct timespec * ts)
{
  ts->tv_sec = (time_t) IOT_NS_TO_SEC (ns);
  ts->tv_nsec = (long) IOT_NS_REMAINING (ns);
}

static void * schedule_fn (void *data)
{
  iot_schedule_t *schedule = data;
  iot_schedule_add_ref (schedule);
  void *ret_data = schedule->function(schedule->arg);
  iot_schedule_free (schedule);
  return ret_data;
}

/* Scheduler thread function */
static void * iot_scheduler_thread (void * arg)
{
  iot_component_state_t state;
  uint64_t next = iot_time_nsecs ();
  iot_scheduler_t * scheduler = (iot_scheduler_t*) arg;
  iot_data_t * queue = scheduler->queue;

  nsToTimespec (next, &scheduler->schd_time);
  while (true)
  {
    state = iot_component_wait_and_lock (&scheduler->component, (uint32_t) IOT_COMPONENT_DELETED | (uint32_t) IOT_COMPONENT_RUNNING); // State wait
    if (state == IOT_COMPONENT_DELETED) break; // Exit thread on deletion
    pthread_cond_timedwait (&scheduler->component.cond, &scheduler->component.mutex, &scheduler->schd_time); // Schedule wait
    state = scheduler->component.state;
    if (state != IOT_COMPONENT_RUNNING)
    {
      iot_log_debug (scheduler->logger, "Scheduler thread %s", (state == IOT_COMPONENT_DELETED) ? "terminating" : "stopping");
      if (state == IOT_COMPONENT_DELETED) break; // Exit thread on deletion
      iot_component_unlock (&scheduler->component);
      continue; // Wait for thread to be restarted or deleted
    }

    /* Get the schedule at the front of the queue */
    iot_schedule_t * current = iot_schedule_queue_next (queue);
    if (current && current->start < iot_time_nsecs ()) // If a schedule and ready to run
    {
      /* Notify that the schedule is about to run */
      if (current->run_cb)
      {
        iot_component_unlock (&scheduler->component);
        current->run_cb (current->arg);
        iot_component_lock (&scheduler->component);
      }
      /* Post the work to the thread pool or run as thread */
      if (current->threadpool)
      {
        iot_log_trace (scheduler->logger, "Running schedule #%" PRIu64 " from threadpool", current->id);
        if (! iot_threadpool_try_work (current->threadpool, schedule_fn, current, current->priority))
        {
          /* Notify that the run is aborted */
          if (current->abort_cb)
          {
            iot_component_unlock (&scheduler->component);
            current->abort_cb (current->arg);
            iot_component_lock (&scheduler->component);
          }
          if (atomic_fetch_add (&current->dropped, 1u) == 0u)
          {
            iot_log_warn (scheduler->logger, "Scheduled event dropped for schedule #%" PRIu64, current->id);
          }
        }
      }
      else
      {
        iot_log_trace (scheduler->logger, "Running schedule #%" PRIu64 " as thread", current->id);
        iot_thread_create (NULL, schedule_fn, current, current->priority, IOT_THREAD_NO_AFFINITY, scheduler->logger);
      }

      /* Recalculate the next start time for the schedule */
      next = current->period + iot_time_nsecs ();
      if (current->repeat > 0u) // Repetitive schedule
      {
        if (--(current->repeat) == 0u) // Last repetition
        {
          iot_log_trace (scheduler->logger, "Schedule #%" PRIu64 " now idle", current->id);
          iot_schedule_queue_remove (scheduler, current);
          iot_schedule_idle_add (scheduler, current);
        }
        else
        {
          iot_log_trace (scheduler->logger, "Re-queue repeating schedule #%" PRIu64, current->id);
          iot_schedule_queue_update (scheduler, current, next);
        }
      }
      else
      {
        iot_log_trace (scheduler->logger, "Re-schedule infinite schedule #%" PRIu64, current->id);
        iot_schedule_queue_update (scheduler, current, next);
      }
      current = iot_schedule_queue_next (queue);
    }
    next = current ? current->start : (iot_time_nsecs () + IOT_SCHEDULER_DEFAULT_WAKE);
    nsToTimespec (next, &scheduler->schd_time); /* Calculate next execution time */
    iot_component_unlock (&scheduler->component);
  }
  iot_component_unlock (&scheduler->component);
  return NULL;
}

iot_scheduler_t * iot_scheduler_alloc (int priority, int affinity, iot_logger_t * logger)
{
  iot_scheduler_t * scheduler = (iot_scheduler_t*) calloc (1u, sizeof (*scheduler));
  iot_component_init (&scheduler->component, IOT_SCHEDULER_FACTORY, (iot_component_start_fn_t) iot_scheduler_start, (iot_component_stop_fn_t) iot_scheduler_stop);
  scheduler->logger = logger;
  scheduler->idle = iot_data_alloc_map (IOT_DATA_UINT64);
  scheduler->queue = iot_data_alloc_map (IOT_DATA_UINT64);
  iot_logger_add_ref (logger);
  iot_log_info (logger, "iot_scheduler_alloc (priority: %d affinity: %d)", priority, affinity);
  iot_thread_create (NULL, iot_scheduler_thread, scheduler, priority, affinity, logger);
  return scheduler;
}

void iot_scheduler_add_ref (iot_scheduler_t * scheduler)
{
  if (scheduler) iot_component_add_ref (&scheduler->component);
}

void iot_scheduler_start (iot_scheduler_t * scheduler)
{
  assert (scheduler);
  iot_log_trace (scheduler->logger, "iot_scheduler_start");
  iot_component_set_running (&scheduler->component);
}

void iot_scheduler_stop (iot_scheduler_t * scheduler)
{
  assert (scheduler);
  iot_log_trace (scheduler->logger, "iot_scheduler_stop");
  iot_component_set_stopped (&scheduler->component);
}

static void iot_schedule_add_ref (iot_schedule_t * schedule)
{
  atomic_fetch_add (&schedule->refs, 1u);
}

static bool iot_schedule_dec_ref (iot_schedule_t * schedule)
{
  return (atomic_fetch_sub (&schedule->refs, 1u) <= 1u);
}

static void iot_schedule_free (iot_schedule_t * schedule)
{
<<<<<<< HEAD
  if (!iot_schedule_dec_ref(schedule)) return;
  (schedule->freefn) ? schedule->freefn (schedule->arg) : 0;
=======
  (schedule->free_cb) ? schedule->free_cb (schedule->arg) : 0;
>>>>>>> 1631c0e6
  iot_threadpool_free (schedule->threadpool);
  free (schedule);
}

/* Create a schedule and insert it into the idle queue */
iot_schedule_t * iot_schedule_create (iot_scheduler_t * scheduler, iot_schedule_fn_t func, iot_schedule_free_fn_t free_func, void * arg, uint64_t period, uint64_t delay, uint64_t repeat, iot_threadpool_t * pool, int priority)
{
  static _Atomic uint64_t schedule_id_counter = 0;

  assert (scheduler && func);
  iot_schedule_t * schedule = (iot_schedule_t*) calloc (1, sizeof (*schedule));
  schedule->function = func;
  schedule->free_cb = free_func;
  schedule->arg = arg;
  schedule->period = period;
  schedule->start = iot_time_nsecs () + delay;
  schedule->repeat = repeat;
  schedule->threadpool = pool;
  schedule->priority = priority;
  schedule->id = atomic_fetch_add (&schedule_id_counter, 1u);
<<<<<<< HEAD
  schedule->id_key = iot_data_alloc_ui64 (schedule->id);
  schedule->self = iot_data_alloc_const_pointer (&(schedule->self_static), schedule);
  schedule->start_key = iot_data_alloc_ui64 (schedule->start);
  atomic_store (&schedule->refs, 1u);
=======
  iot_data_alloc_const_ui64 (&schedule->id_key, schedule->id);
  iot_data_alloc_const_ui64 (&schedule->start_key, schedule->start);
  iot_data_alloc_const_pointer (&schedule->self_static, schedule);
>>>>>>> 1631c0e6
  iot_log_trace (scheduler->logger, "iot_schedule_create #%" PRIu64 " (period: %"PRId64" repeat: %"PRId64" delay: %"PRId64")", schedule->id, period, repeat, delay);
  iot_threadpool_add_ref (pool);
  iot_component_lock (&scheduler->component);
  iot_schedule_idle_add (scheduler, schedule);
  iot_component_unlock (&scheduler->component);
  return schedule;
}

bool iot_schedule_add (iot_scheduler_t * scheduler, iot_schedule_t * schedule)
{
  assert (scheduler && schedule);
  bool ret;
  iot_log_trace (scheduler->logger, "iot_schedule_add #%" PRIu64, schedule->id);
  iot_component_lock (&scheduler->component);
  if ((ret = !schedule->scheduled))
  {
    /* Remove from idle map, add to scheduled queue */
    iot_schedule_idle_remove (scheduler, schedule);
    bool front = iot_schedule_queue_add (scheduler, schedule);

    /* If the schedule was placed and the front of the queue and the scheduler is running */
    if (front && (scheduler->component.state == IOT_COMPONENT_RUNNING))
    {
      pthread_cond_signal (&scheduler->component.cond);
    }
  }
  iot_component_unlock (&scheduler->component);
  return ret;
}

bool iot_schedule_remove (iot_scheduler_t * scheduler, iot_schedule_t * schedule)
{
  assert (scheduler && schedule);
  bool ret;
  iot_log_trace (scheduler->logger, "iot_schedule_remove #%" PRIu64, schedule->id);
  iot_component_lock (&scheduler->component);
  if ((ret = schedule->scheduled))
  {
    iot_schedule_queue_remove (scheduler, schedule);
    iot_schedule_idle_add (scheduler, schedule);
  }
  iot_component_unlock (&scheduler->component);
  return ret;
}

/* Reset schedule timeout */
void iot_schedule_reset (iot_scheduler_t * scheduler, iot_schedule_t * schedule, uint64_t delay)
{
  assert (scheduler && schedule);
  iot_log_trace (scheduler->logger, "iot_schedule_reset #%"PRIu64" delay: %"PRIu64, schedule->id, delay);
  iot_component_lock (&scheduler->component);

  /* Recalculate the next start time for the schedule */
  uint64_t next = schedule->period + iot_time_nsecs () + delay;
  if (schedule->scheduled)
  {
    bool front = iot_schedule_queue_update (scheduler, schedule, next);
    if (front && (scheduler->component.state == IOT_COMPONENT_RUNNING))
    {
      pthread_cond_signal (&scheduler->component.cond);
    }
  }
  else
  {
    iot_schedule_update_start (schedule, next);
  }
  iot_component_unlock (&scheduler->component);
}

void iot_schedule_add_run_callback (iot_scheduler_t * scheduler, iot_schedule_t * schedule, iot_schedule_fn_t func)
{
  assert (scheduler && schedule);
  iot_component_lock (&scheduler->component);
  schedule->run_cb = func;
  iot_component_unlock (&scheduler->component);
}

void iot_schedule_add_abort_callback (iot_scheduler_t * scheduler, iot_schedule_t * schedule, iot_schedule_fn_t func)
{
  assert (scheduler && schedule);
  iot_component_lock (&scheduler->component);
  schedule->abort_cb = func;
  iot_component_unlock (&scheduler->component);
}

void iot_schedule_delete (iot_scheduler_t * scheduler, iot_schedule_t * schedule)
{
  assert (scheduler && schedule);
  iot_log_trace (scheduler->logger, "iot_schedule_delete #%" PRIu64, schedule->id);
  iot_component_lock (&scheduler->component);
  (schedule->scheduled) ? iot_schedule_queue_remove (scheduler, schedule) : iot_schedule_idle_remove (scheduler, schedule);
  iot_component_unlock (&scheduler->component);
  iot_schedule_free (schedule);
}

extern uint64_t iot_schedule_dropped (const iot_schedule_t * schedule)
{
  assert (schedule);
  return atomic_load (&schedule->dropped);
}

extern uint64_t iot_schedule_id (const iot_schedule_t * schedule)
{
  assert (schedule);
  return schedule->id;
}

static void iot_scheduler_free_schedules (iot_data_t * map)
{
  iot_data_map_iter_t iter;
  iot_data_map_iter (map, &iter);
  while (iot_data_map_iter_next (&iter))
  {
    const iot_data_t * key = iot_data_map_iter_key (&iter);
    iot_schedule_t * schedule = (iot_schedule_t*) iot_data_map_iter_pointer_value (&iter);
    iot_data_map_remove (map, key);
    iot_schedule_free (schedule);
    iot_data_map_iter (map, &iter);
  }
  iot_data_free (map);
}

void iot_scheduler_free (iot_scheduler_t * scheduler)
{
  if (scheduler && iot_component_dec_ref (&scheduler->component))
  {
    iot_log_trace (scheduler->logger, "iot_scheduler_free");
    iot_component_set_stopped (&scheduler->component); // Break schedule thread out of schedule wait
    iot_wait_usecs (500u);
    iot_component_set_deleted (&scheduler->component); // Break schedule thread out of state wait
    iot_wait_usecs (500u);
    iot_scheduler_free_schedules (scheduler->queue);
    iot_scheduler_free_schedules (scheduler->idle);
    iot_logger_free (scheduler->logger);
    iot_component_fini (&scheduler->component);
    free (scheduler);
  }
}

#ifdef IOT_BUILD_COMPONENTS

static iot_component_t * iot_scheduler_config (iot_container_t * cont, const iot_data_t * map)
{
  iot_logger_t * logger = (iot_logger_t*) iot_container_find_component (cont, iot_data_string_map_get_string (map, "Logger"));
  int affinity = (int) iot_data_string_map_get_i64 (map, "Affinity", IOT_THREAD_NO_AFFINITY);
  int prio = (int) iot_data_string_map_get_i64 (map, "Priority", IOT_THREAD_NO_PRIORITY);
  return (iot_component_t*) iot_scheduler_alloc (prio, affinity, logger);
}

const iot_component_factory_t * iot_scheduler_factory (void)
{
  static iot_component_factory_t factory =
  {
    IOT_SCHEDULER_TYPE,
    IOT_CATEGORY_CORE,
    iot_scheduler_config,
    (iot_component_free_fn_t) iot_scheduler_free,
    NULL,
    NULL
  };
  return &factory;
}

#endif<|MERGE_RESOLUTION|>--- conflicted
+++ resolved
@@ -34,14 +34,10 @@
   uint64_t id;                       /* Schedule unique id */
   _Atomic uint64_t dropped;          /* Number of events dropped */
   bool scheduled;                    /* A flag to indicate schedule status */
-<<<<<<< HEAD
-  iot_data_static_t self_static;     /* Block for constant pointer IOT data */
-  atomic_int_fast32_t refs;          /* Current reference count */
-=======
   iot_data_static_t start_key;       /* Data wrapper for schedule start time used as key for queue map */
   iot_data_static_t id_key;          /* Data wrapper for schedule id used as key for idle map */
   iot_data_static_t self_static;     /* Data wrapper for self pointer used as value for idle and queue maps */
->>>>>>> 1631c0e6
+  atomic_int_fast32_t refs;          /* Current reference count */
 };
 
 struct iot_scheduler_t
@@ -258,12 +254,8 @@
 
 static void iot_schedule_free (iot_schedule_t * schedule)
 {
-<<<<<<< HEAD
   if (!iot_schedule_dec_ref(schedule)) return;
-  (schedule->freefn) ? schedule->freefn (schedule->arg) : 0;
-=======
   (schedule->free_cb) ? schedule->free_cb (schedule->arg) : 0;
->>>>>>> 1631c0e6
   iot_threadpool_free (schedule->threadpool);
   free (schedule);
 }
@@ -284,16 +276,10 @@
   schedule->threadpool = pool;
   schedule->priority = priority;
   schedule->id = atomic_fetch_add (&schedule_id_counter, 1u);
-<<<<<<< HEAD
-  schedule->id_key = iot_data_alloc_ui64 (schedule->id);
-  schedule->self = iot_data_alloc_const_pointer (&(schedule->self_static), schedule);
-  schedule->start_key = iot_data_alloc_ui64 (schedule->start);
-  atomic_store (&schedule->refs, 1u);
-=======
   iot_data_alloc_const_ui64 (&schedule->id_key, schedule->id);
   iot_data_alloc_const_ui64 (&schedule->start_key, schedule->start);
   iot_data_alloc_const_pointer (&schedule->self_static, schedule);
->>>>>>> 1631c0e6
+  atomic_store (&schedule->refs, 1u);
   iot_log_trace (scheduler->logger, "iot_schedule_create #%" PRIu64 " (period: %"PRId64" repeat: %"PRId64" delay: %"PRId64")", schedule->id, period, repeat, delay);
   iot_threadpool_add_ref (pool);
   iot_component_lock (&scheduler->component);
