--- conflicted
+++ resolved
@@ -138,36 +138,29 @@
  * Create a component instance from it's factory with a json configuration.
  */
 
-static void iot_component_create (iot_container_t * cont, const char * name, const iot_component_factory_t * factory, const char * config)
-{
-  iot_component_t * comp = NULL;
+static void iot_component_create (iot_container_t * cont, const char *cname, const iot_component_factory_t * factory, const char * config)
+{
   iot_data_t * map = iot_component_config_to_map (config, cont->logger);
-  if (map)
-  {
-    comp = (factory->config_fn) (cont, map);
-    iot_data_free (map);
-    if (comp)
-    {
-      iot_component_holder_t *ch = calloc (1, sizeof (*ch));
-      ch->component = comp;
-      ch->name = strdup (name);
-      ch->factory = factory;
-      if (cont->head == NULL) // First list element
-      {
-        cont->head = ch;
-        cont->tail = ch;
-      }
-      else // Add to tail of list
-      {
-        cont->tail->next = ch;
-        ch->prev = cont->tail;
-        cont->tail = ch;
-      }
-    }
-  }
-<<<<<<< HEAD
-  if (comp == NULL) iot_log_warn (cont->logger, "Container: %s Failed to create component: %s", cont->name, name);
-=======
+  if (map == NULL) goto error;
+  iot_component_t * comp = (factory->config_fn) (cont, map);
+  iot_data_free (map);
+  if (comp == NULL) goto error;
+
+  iot_component_holder_t * ch = calloc (1, sizeof (*ch));
+  ch->component = comp;
+  ch->name = strdup (cname);
+  ch->factory = factory;
+  if (cont->head == NULL) // First list element
+  {
+    cont->head = ch;
+    cont->tail = ch;
+  }
+  else // Add to tail of list
+  {
+    cont->tail->next = ch;
+    ch->prev = cont->tail;
+    cont->tail = ch;
+  }
 #if defined (_AZURESPHERE_) && ! defined (NDEBUG)
   Log_Debug ("iot_component_create: %s (Total Memory: %" PRIu32 " kB)\n", cname, (uint32_t) Applications_GetTotalMemoryUsageInKB ());
 #endif
@@ -175,7 +168,6 @@
 error:
 
   if (comp == NULL) iot_log_warn (cont->logger, "Container: %s Failed to create component: %s", cont->name, cname);
->>>>>>> ca2a3de6
 }
 
 static const iot_component_factory_t * iot_component_factory_find_locked (const char * type)
