//
// Copyright (c) 2019 IOTech
//
// SPDX-License-Identifier: Apache-2.0
//
#include "iot/container.h"
#include "iot/logger.h"
#ifdef IOT_BUILD_DYNAMIC_LOAD
#include <dlfcn.h>
#endif

#define IOT_COMPONENT_DELTA 4

typedef struct iot_dlhandle_holder_t
{
  struct iot_dlhandle_holder_t * next;
  void * load_handle;
} iot_dlhandle_holder_t;

typedef struct iot_component_holder_t
{
  iot_component_t * component;
  const iot_component_factory_t * factory;
  char * name;
} iot_component_holder_t;

struct iot_container_t
{
  iot_logger_t * logger;
  iot_dlhandle_holder_t * handles;
  iot_component_holder_t ** components;
  uint32_t ccount;
  uint32_t csize;
  pthread_rwlock_t lock;
};

<<<<<<< HEAD
static void iot_component_create_ch (iot_container_t * cont, const char *cname, const iot_component_factory_t * factory, const char * config, bool init)
{
  iot_data_t * cmap = iot_data_from_json (config);
  iot_component_t * comp = (factory->config_fn) (cont, cmap);
  iot_data_free (cmap);
  if (comp)
  {
    iot_component_holder_t * ch = malloc (sizeof (*ch));
    ch->component = comp;
    ch->name = strdup (cname);
    ch->factory = factory;
    if ((cont->ccount + 1) == cont->csize)
    {
      init == true ? cont->csize += IOT_COMPONENT_DELTA : cont->csize++;
      cont->components = realloc (cont->components, cont->csize * sizeof (iot_component_holder_t));
    }
    cont->components[cont->ccount++] = ch;
  }
}

=======
static const iot_component_factory_t * iot_component_factories = NULL;
static pthread_mutex_t iot_component_factories_mutex = PTHREAD_MUTEX_INITIALIZER;
>>>>>>> 92376c83

iot_container_t * iot_container_alloc (void)
{
  iot_container_t * cont = calloc (1, sizeof (*cont));
  cont->components = calloc (IOT_COMPONENT_DELTA, sizeof (iot_component_holder_t));
  cont->ccount = 0;
  cont->csize = IOT_COMPONENT_DELTA;
  pthread_rwlock_init (&cont->lock, NULL);
  return cont;
}

#ifdef IOT_BUILD_DYNAMIC_LOAD
static void iot_container_add_handle (iot_container_t * cont,  void * handle)
{
  assert (cont && handle);
  iot_dlhandle_holder_t * holder = malloc (sizeof (*holder));
  holder->load_handle = handle;
  pthread_rwlock_wrlock (&cont->lock);
  holder->next = cont->handles;
  cont->handles = holder;
  pthread_rwlock_unlock (&cont->lock);
}
#endif

bool iot_container_init (iot_container_t * cont, const char * name, iot_container_config_t * conf)
{
  assert (conf);
  bool ret = true;
  char * config = (conf->load) (name, conf->from);
  assert (config);
  iot_data_t * map = iot_data_from_json (config);
  iot_data_map_iter_t iter;
  iot_data_map_iter (map, &iter);
  free (config);

#ifdef IOT_BUILD_DYNAMIC_LOAD

  // pre-pass to find the factory to be added to support dynamic loading of libraries
  while (iot_data_map_iter_next (&iter))
  {
    const char *cname = iot_data_map_iter_string_key(&iter);
    const iot_component_factory_t *factory = NULL;
    void *handle = NULL;

    const char * ctype = iot_data_map_iter_string_value (&iter);
    factory = iot_component_factory_find (ctype);
    if (!factory)
    {
      config = (conf->load) (cname, conf->from);
      if (config)
      {
        iot_data_t * cmap = iot_data_from_json (config);
        const iot_data_t * value = iot_data_string_map_get (cmap, "Library");
        if (value)
        {
          const char *library_name = (const char *) (iot_data_string (value));
          handle = dlopen (library_name, RTLD_LAZY);
          if (handle)
          {
            // find the symbol and call config_fn
            value = iot_data_string_map_get (cmap, "Factory");
            if (value)
            {
              const char * factory_name = (const char *) (iot_data_string (value));
              const iot_component_factory_t *(*factory_fn) (void);
              factory_fn = dlsym (handle, factory_name);
              if (factory_fn)
              {
                factory = factory_fn ();
                iot_component_factory_add (factory);
                iot_container_add_handle (cont, handle);
              }
              else
              {
                fprintf (stderr, "ERROR: Invalid configuration, Incorrect Factory name\n");
              }
            }
            else
            {
              fprintf (stderr, "ERROR: Incomplete configuration, Factory name not available\n");
              dlclose (handle);
            }
          }
          else
          {
            fprintf (stderr, "ERROR: Incomplete configuration, Library name not available\n");
          }
        }
        iot_data_free (cmap);
      }
      free (config);
    }
  }
#endif

  while (iot_data_map_iter_next (&iter))
  {
    const char * cname = iot_data_map_iter_string_key (&iter);
    const char * ctype = iot_data_map_iter_string_value (&iter);
    const iot_component_factory_t * factory = iot_component_factory_find (ctype);
    if (factory)
    {
      config = (conf->load) (cname, conf->from);
      if (config)
      {
        iot_component_create_ch (cont, cname, factory, config, true);
#if 0
        iot_data_t * cmap = iot_data_from_json (config);
        iot_component_t * comp = (factory->config_fn) (cont, cmap);
        iot_data_free (cmap);
        free (config);
        if (comp)
        {
          iot_component_holder_t * ch = malloc (sizeof (*ch));
          ch->component = comp;
          ch->name = strdup (cname);
          ch->factory = factory;
          if ((cont->ccount + 1) == cont->csize)
          {
            cont->csize += IOT_COMPONENT_DELTA;
            cont->components = realloc (cont->components, cont->csize * sizeof (iot_component_holder_t));
          }
          cont->components[cont->ccount++] = ch;
        }
#endif
      }
    }
  }
  iot_data_free (map);
  return ret;
}

void iot_container_free (iot_container_t * cont)
{
  while (cont->ccount)
  {
    iot_component_holder_t * ch = cont->components[--cont->ccount]; // Free in reverse of declaration order (dependents last)
    (ch->factory->free_fn) (ch->component);
    free (ch->name);
    free (ch);
  }
  free (cont->components);
#ifdef IOT_BUILD_DYNAMIC_LOAD
  while (cont->handles)
  {
    iot_dlhandle_holder_t *dl_handles = cont->handles;
    cont->handles = dl_handles->next;
    dlclose (dl_handles->load_handle);
    free (dl_handles);
  }
#endif
  pthread_rwlock_destroy (&cont->lock);
  free (cont);
}

bool iot_container_start (iot_container_t * cont)
{
  bool ret = true;
  pthread_rwlock_rdlock (&cont->lock);
  for (uint32_t i = 0; i < cont->ccount; i++) // Start in declaration order (dependents first)
  {
    iot_component_t * comp = cont->components[i]->component;
    ret = ret && (comp->start_fn) (comp);
  }
  pthread_rwlock_unlock (&cont->lock);
  return ret;
}

void iot_container_stop (iot_container_t * cont)
{
  pthread_rwlock_rdlock (&cont->lock);
  for (int32_t i = cont->ccount - 1; i >= 0; i--) // Stop in reverse of declaration order (dependents last)
  {
    iot_component_t * comp = cont->components[i]->component;
    (comp->stop_fn) (comp);
  }
  pthread_rwlock_unlock (&cont->lock);
}

static const iot_component_factory_t * iot_component_factory_find_locked (const char * type)
{
  assert (type);
  const iot_component_factory_t * iter = iot_component_factories;
  while (iter)
  {
    if (strcmp (iter->type, type) == 0) break;
    iter = iter->next;
  }
  return iter;
}

void iot_component_factory_add (const iot_component_factory_t * factory)
{
  assert (factory);
  pthread_mutex_lock (&iot_component_factories_mutex);
  if (iot_component_factory_find_locked (factory->type) == NULL)
  {
    ((iot_component_factory_t*) factory)->next = iot_component_factories;
    iot_component_factories = factory;
  }
  pthread_mutex_unlock (&iot_component_factories_mutex);
}

extern const iot_component_factory_t * iot_component_factory_find (const char * type)
{
  pthread_mutex_lock (&iot_component_factories_mutex);
  const iot_component_factory_t * factory = iot_component_factory_find_locked (type);
  pthread_mutex_unlock (&iot_component_factories_mutex);
  return factory;
}

void iot_container_add_comp (iot_container_t * cont, const char * ctype, const char *cname, const char * config)
{
  assert (cont && config);

  const iot_component_factory_t *factory = NULL;
  void *handle = NULL;
  iot_data_t *cmap = NULL;

  /* For dynamically loaded components */
  //iot_container_add_comp_factory ()
  factory = iot_container_find_factory_locked (cont, ctype);
  if (!factory)
  {
    cmap = iot_data_from_json(config);
    /* check for dynamic loading of library */
    const iot_data_t *value = iot_data_string_map_get(cmap, "Library");
    if (value)
    {
      const char *library_name = (const char *) (iot_data_string(value));
      handle = dlopen(library_name, RTLD_LAZY);
      if (handle)
      {
        //find the symbol and call config_fn
        value = iot_data_string_map_get(cmap, "Factory");
        if (value)
        {
          const char *factory_name = (const char *) (iot_data_string(value));
          const iot_component_factory_t *(*factory_fn)(void);
          factory_fn = dlsym(handle, factory_name);
          if (factory_fn)
          {
            factory = factory_fn();
            iot_container_add_factory(cont, factory);
            iot_container_add_handle(cont, handle);
          }
          else
          {
            fprintf(stderr, "ERROR: Invalid configuration, Incorrect Factory name\n");
          }
        }
        else // if !handle
        {
          fprintf(stderr, "ERROR: Incomplete configuration, Factory name not available\n");
          dlclose(handle);
        }
      }
    }
    iot_data_free (cmap);
  }
  /* instantiate the component */
  factory != NULL  ? iot_component_create_ch (cont, cname, factory, config, false) : fprintf (stderr, "ERROR: factory not available, cannot add a component\n");

#if 0
  iot_component_t * comp = NULL;
  if (factory)
  {
    cmap = iot_data_from_json (config);
    comp = factory->config_fn (cont, cmap);
    iot_data_free (cmap);
  }
  else
  {
    fprintf (stderr, "ERROR: factory not available, cannot add a component\n");
  }

  /* add the created component to the list */
  if (comp)
  {
    iot_component_holder_t *ch = malloc(sizeof(*ch));
    ch->component = comp;
    ch->name = strdup(cname);
    ch->factory = factory;

    if ((cont->ccount + 1) > cont->csize)
    {
      cont->csize++;
      cont->components = realloc (cont->components, cont->csize * sizeof (iot_component_holder_t));
    }
    cont->components[cont->ccount++] = ch;
  }
#endif
}

iot_component_t * iot_container_find (iot_container_t * cont, const char * name)
{
  iot_component_t * comp = NULL;
  if (name && (name[0] != '\0'))
  {
    pthread_rwlock_rdlock (&cont->lock);
    for (uint32_t i = 0; i < cont->ccount; i++)
    {
      if (strcmp (cont->components[i]->name, name) == 0)
      {
        comp = cont->components[i]->component;
        break;
      }
    }
    pthread_rwlock_unlock (&cont->lock);
  }
  return comp;
}<|MERGE_RESOLUTION|>--- conflicted
+++ resolved
@@ -34,7 +34,9 @@
   pthread_rwlock_t lock;
 };
 
-<<<<<<< HEAD
+static const iot_component_factory_t * iot_component_factories = NULL;
+static pthread_mutex_t iot_component_factories_mutex = PTHREAD_MUTEX_INITIALIZER;
+
 static void iot_component_create_ch (iot_container_t * cont, const char *cname, const iot_component_factory_t * factory, const char * config, bool init)
 {
   iot_data_t * cmap = iot_data_from_json (config);
@@ -54,11 +56,6 @@
     cont->components[cont->ccount++] = ch;
   }
 }
-
-=======
-static const iot_component_factory_t * iot_component_factories = NULL;
-static pthread_mutex_t iot_component_factories_mutex = PTHREAD_MUTEX_INITIALIZER;
->>>>>>> 92376c83
 
 iot_container_t * iot_container_alloc (void)
 {
@@ -165,25 +162,6 @@
       if (config)
       {
         iot_component_create_ch (cont, cname, factory, config, true);
-#if 0
-        iot_data_t * cmap = iot_data_from_json (config);
-        iot_component_t * comp = (factory->config_fn) (cont, cmap);
-        iot_data_free (cmap);
-        free (config);
-        if (comp)
-        {
-          iot_component_holder_t * ch = malloc (sizeof (*ch));
-          ch->component = comp;
-          ch->name = strdup (cname);
-          ch->factory = factory;
-          if ((cont->ccount + 1) == cont->csize)
-          {
-            cont->csize += IOT_COMPONENT_DELTA;
-            cont->components = realloc (cont->components, cont->csize * sizeof (iot_component_holder_t));
-          }
-          cont->components[cont->ccount++] = ch;
-        }
-#endif
       }
     }
   }
@@ -279,8 +257,7 @@
   iot_data_t *cmap = NULL;
 
   /* For dynamically loaded components */
-  //iot_container_add_comp_factory ()
-  factory = iot_container_find_factory_locked (cont, ctype);
+  factory = iot_component_factory_find (ctype);
   if (!factory)
   {
     cmap = iot_data_from_json(config);
@@ -302,7 +279,7 @@
           if (factory_fn)
           {
             factory = factory_fn();
-            iot_container_add_factory(cont, factory);
+            iot_component_factory_add(factory);
             iot_container_add_handle(cont, handle);
           }
           else
@@ -321,36 +298,6 @@
   }
   /* instantiate the component */
   factory != NULL  ? iot_component_create_ch (cont, cname, factory, config, false) : fprintf (stderr, "ERROR: factory not available, cannot add a component\n");
-
-#if 0
-  iot_component_t * comp = NULL;
-  if (factory)
-  {
-    cmap = iot_data_from_json (config);
-    comp = factory->config_fn (cont, cmap);
-    iot_data_free (cmap);
-  }
-  else
-  {
-    fprintf (stderr, "ERROR: factory not available, cannot add a component\n");
-  }
-
-  /* add the created component to the list */
-  if (comp)
-  {
-    iot_component_holder_t *ch = malloc(sizeof(*ch));
-    ch->component = comp;
-    ch->name = strdup(cname);
-    ch->factory = factory;
-
-    if ((cont->ccount + 1) > cont->csize)
-    {
-      cont->csize++;
-      cont->components = realloc (cont->components, cont->csize * sizeof (iot_component_holder_t));
-    }
-    cont->components[cont->ccount++] = ch;
-  }
-#endif
 }
 
 iot_component_t * iot_container_find (iot_container_t * cont, const char * name)
