//
// Copyright (c) 2019 IOTech
//
// SPDX-License-Identifier: Apache-2.0
//
#include "iot/container.h"
#include "iot/logger.h"
#ifdef IOT_BUILD_DYNAMIC_LOAD
#include <dlfcn.h>
#endif

#define IOT_COMPONENT_DELTA 4

typedef struct iot_dlhandle_holder_t
{
  struct iot_dlhandle_holder_t * next;
  void * load_handle;
} iot_dlhandle_holder_t;

typedef struct iot_component_holder_t
{
  iot_component_t * component;
  const iot_component_factory_t * factory;
  char * name;
} iot_component_holder_t;

struct iot_container_t
{
  iot_logger_t * logger;
  iot_dlhandle_holder_t * handles;
  iot_component_holder_t ** components;
  uint32_t ccount;
  uint32_t csize;
  char * name;
  pthread_rwlock_t lock;
  iot_container_t * next;
  iot_container_t * prev;
};

static const iot_component_factory_t * iot_component_factories = NULL;
static iot_container_t * iot_containers = NULL;
static const iot_container_config_t * iot_config = NULL;
#ifdef __ZEPHYR__
  static PTHREAD_MUTEX_DEFINE (iot_container_mutex);
#else
  static pthread_mutex_t iot_container_mutex = PTHREAD_MUTEX_INITIALIZER;
#endif

static iot_container_t * iot_container_find_locked (const char * name)
{
  assert (name);
  iot_container_t * cont = iot_containers;
  while (cont)
  {
    if (strcmp (cont->name, name) == 0) break;
    cont = cont->next;
  }
  return cont;
}

<<<<<<< HEAD
static void iot_component_create_ch (iot_container_t * cont, const char *cname, const iot_component_factory_t * factory, const char * config, bool init)
{
  iot_data_t * cmap = iot_data_from_json (config);
  iot_component_t * comp = (factory->config_fn) (cont, cmap);
  iot_data_free (cmap);
  if (comp)
  {
    iot_component_holder_t * ch = malloc (sizeof (*ch));
    ch->component = comp;
    ch->name = strdup (cname);
    ch->factory = factory;
    if ((cont->ccount + 1) == cont->csize)
    {
      init == true ? cont->csize += IOT_COMPONENT_DELTA : cont->csize++;
      cont->components = realloc (cont->components, cont->csize * sizeof (iot_component_holder_t));
    }
    cont->components[cont->ccount++] = ch;
  }
}

static const iot_component_factory_t * iot_component_factory_find_locked (const char * type)
{
  assert (type);
  const iot_component_factory_t * iter = iot_component_factories;
  while (iter)
  {
    if (strcmp (iter->type, type) == 0) break;
    iter = iter->next;
  }
  return iter;
}

static iot_component_holder_t * iot_get_component_holder (iot_container_t * cont, const char * comp_name, uint32_t * index)
{
  assert (cont && comp_name);
  iot_component_holder_t * ch = NULL;
  iot_component_t * comp = iot_container_find (cont, comp_name);
  if (comp)
  {
    int i = 0;
    while (cont->ccount)
    {
      ch = cont->components[i++];
      if (strcmp (ch->name, comp_name) == 0)
      {
        if (index)
        {
          *index = i; //return index
        }
        break;
      }
    }
  }
  return ch;
}

iot_container_t * iot_container_alloc (void)
=======
void iot_container_config (iot_container_config_t * conf)
>>>>>>> 6f0d64fe
{
  assert (conf);
  iot_config = conf;
}

iot_container_t * iot_container_alloc (const char * name)
{
  iot_container_t * cont = NULL;
  pthread_mutex_lock (&iot_container_mutex);
  if (iot_container_find_locked (name) == NULL)
  {
    cont = calloc (1, sizeof (*cont));
    cont->components = calloc (IOT_COMPONENT_DELTA, sizeof (iot_component_holder_t));
    cont->csize = IOT_COMPONENT_DELTA;
    cont->name = strdup (name);
    pthread_rwlock_init (&cont->lock, NULL);
    cont->next = iot_containers;
    if (iot_containers) iot_containers->prev = cont;
    iot_containers = cont;
  }
  pthread_mutex_unlock (&iot_container_mutex);
  return cont;
}

#ifdef IOT_BUILD_DYNAMIC_LOAD
static void iot_container_add_handle (iot_container_t * cont,  void * handle)
{
  assert (cont && handle);
  iot_dlhandle_holder_t * holder = malloc (sizeof (*holder));
  holder->load_handle = handle;
  pthread_rwlock_wrlock (&cont->lock);
  holder->next = cont->handles;
  cont->handles = holder;
  pthread_rwlock_unlock (&cont->lock);
}
#endif

bool iot_container_init (iot_container_t * cont)
{
  assert (iot_config && cont);
  bool ret = true;
  char * config = (iot_config->load) (cont->name, iot_config->uri);
  assert (config);
  iot_data_t * map = iot_data_from_json (config);
  iot_data_map_iter_t iter;
  iot_data_map_iter (map, &iter);
  free (config);

#ifdef IOT_BUILD_DYNAMIC_LOAD

  // pre-pass to find the factory to be added to support dynamic loading of libraries
  while (iot_data_map_iter_next (&iter))
  {
    const char *cname = iot_data_map_iter_string_key(&iter);
    const iot_component_factory_t *factory = NULL;
    void *handle = NULL;

    const char * ctype = iot_data_map_iter_string_value (&iter);
    factory = iot_component_factory_find (ctype);
    if (!factory)
    {
      config = (iot_config->load) (cname, iot_config->uri);
      if (config)
      {
        iot_data_t * cmap = iot_data_from_json (config);
        const iot_data_t * value = iot_data_string_map_get (cmap, "Library");
        if (value)
        {
          const char *library_name = (const char *) (iot_data_string (value));
          handle = dlopen (library_name, RTLD_LAZY);
          if (handle)
          {
            // find the symbol and call config_fn
            value = iot_data_string_map_get (cmap, "Factory");
            if (value)
            {
              const char * factory_name = (const char *) (iot_data_string (value));
              const iot_component_factory_t *(*factory_fn) (void);
              factory_fn = dlsym (handle, factory_name);
              if (factory_fn)
              {
                factory = factory_fn ();
                iot_component_factory_add (factory);
                iot_container_add_handle (cont, handle);
              }
              else
              {
                fprintf (stderr, "ERROR: Invalid configuration, Incorrect Factory name\n");
              }
            }
            else
            {
              fprintf (stderr, "ERROR: Incomplete configuration, Factory name not available\n");
              dlclose (handle);
            }
          }
          else
          {
            fprintf (stderr, "ERROR: Incomplete configuration, Library name not available\n");
          }
        }
        iot_data_free (cmap);
      }
      free (config);
    }
  }
#endif

  while (iot_data_map_iter_next (&iter))
  {
    const char * cname = iot_data_map_iter_string_key (&iter);
    const char * ctype = iot_data_map_iter_string_value (&iter);
    const iot_component_factory_t * factory = iot_component_factory_find (ctype);
    if (factory)
    {
      config = (iot_config->load) (cname, iot_config->uri);
      if (config)
      {
        iot_component_create_ch (cont, cname, factory, config, true);
      }
    }
  }
  iot_data_free (map);
  return ret;
}

void iot_container_free (iot_container_t * cont)
{
  if (cont)
  {
    pthread_mutex_lock (&iot_container_mutex);
    if (cont->next) cont->next->prev = cont->prev;
    if (cont->prev)
    {
      cont->prev->next = cont->next;
    }
    else
    {
      iot_containers = cont->next;
    }
    pthread_mutex_unlock (&iot_container_mutex);
    while (cont->ccount)
    {
      iot_component_holder_t *ch = cont->components[--cont->ccount]; // Free in reverse of declaration order (dependents last)
      (ch->factory->free_fn) (ch->component);
      free (ch->name);
      free (ch);
    }
    free (cont->components);
#ifdef IOT_BUILD_DYNAMIC_LOAD
    while (cont->handles)
    {
      iot_dlhandle_holder_t *dl_handles = cont->handles;
      cont->handles = dl_handles->next;
      dlclose (dl_handles->load_handle);
      free (dl_handles);
    }
#endif
    pthread_rwlock_destroy (&cont->lock);
    free (cont->name);
    free (cont);
  }
}

bool iot_container_start (iot_container_t * cont)
{
  bool ret = true;
  pthread_rwlock_rdlock (&cont->lock);
  for (uint32_t i = 0; i < cont->ccount; i++) // Start in declaration order (dependents first)
  {
    iot_component_t * comp = cont->components[i]->component;
    ret = ret && (comp->start_fn) (comp);
  }
  pthread_rwlock_unlock (&cont->lock);
  return ret;
}

void iot_container_stop (iot_container_t * cont)
{
  pthread_rwlock_rdlock (&cont->lock);
  for (int32_t i = cont->ccount - 1; i >= 0; i--) // Stop in reverse of declaration order (dependents last)
  {
    iot_component_t * comp = cont->components[i]->component;
    (comp->stop_fn) (comp);
  }
  pthread_rwlock_unlock (&cont->lock);
}

void iot_component_factory_add (const iot_component_factory_t * factory)
{
  assert (factory);
  pthread_mutex_lock (&iot_container_mutex);
  if (iot_component_factory_find_locked (factory->type) == NULL)
  {
    ((iot_component_factory_t*) factory)->next = iot_component_factories;
    iot_component_factories = factory;
  }
  pthread_mutex_unlock (&iot_container_mutex);
}

extern const iot_component_factory_t * iot_component_factory_find (const char * type)
{
  pthread_mutex_lock (&iot_container_mutex);
  const iot_component_factory_t * factory = iot_component_factory_find_locked (type);
  pthread_mutex_unlock (&iot_container_mutex);
  return factory;
}

<<<<<<< HEAD
void iot_container_add_comp (iot_container_t * cont, const char * ctype, const char *cname, const char * config)
{
  assert (cont && config);

  const iot_component_factory_t *factory = NULL;
  void *handle = NULL;
  iot_data_t *cmap = NULL;

  /* For dynamically loaded components */
  factory = iot_component_factory_find (ctype);
  if (!factory)
  {
    cmap = iot_data_from_json(config);
    /* check for dynamic loading of library */
    const iot_data_t *value = iot_data_string_map_get(cmap, "Library");
    if (value)
    {
      const char *library_name = (const char *) (iot_data_string(value));
      handle = dlopen(library_name, RTLD_LAZY);
      if (handle)
      {
        //find the symbol and call config_fn
        value = iot_data_string_map_get(cmap, "Factory");
        if (value)
        {
          const char *factory_name = (const char *) (iot_data_string(value));
          const iot_component_factory_t *(*factory_fn)(void);
          factory_fn = dlsym(handle, factory_name);
          if (factory_fn)
          {
            factory = factory_fn();
            iot_component_factory_add(factory);
            iot_container_add_handle(cont, handle);
          }
          else
          {
            fprintf(stderr, "ERROR: Invalid configuration, Incorrect Factory name\n");
          }
        }
        else // if !handle
        {
          fprintf(stderr, "ERROR: Incomplete configuration, Factory name not available\n");
          dlclose(handle);
        }
      }
    }
    iot_data_free (cmap);
  }
  /* instantiate the component */
  factory != NULL  ? iot_component_create_ch (cont, cname, factory, config, false) : fprintf (stderr, "ERROR: factory not available, cannot add a component\n");
}

iot_component_t * iot_container_find (iot_container_t * cont, const char * name)
=======
extern iot_container_t * iot_container_find (const char * name)
{
  pthread_mutex_lock (&iot_container_mutex);
  iot_container_t * cont = iot_container_find_locked (name);
  pthread_mutex_unlock (&iot_container_mutex);
  return cont;
}

iot_component_t * iot_container_find_component (iot_container_t * cont, const char * name)
>>>>>>> 6f0d64fe
{
  assert (cont);
  iot_component_t * comp = NULL;
  if (name)
  {
    pthread_rwlock_rdlock (&cont->lock);
    for (uint32_t i = 0; i < cont->ccount; i++)
    {
      if (strcmp (cont->components[i]->name, name) == 0)
      {
        comp = cont->components[i]->component;
        break;
      }
    }
    pthread_rwlock_unlock (&cont->lock);
  }
  return comp;
}

void iot_container_rm_comp (iot_container_t *cont, const char * cname)
{
  uint32_t index = 0;
  iot_component_holder_t * ch = iot_get_component_holder (cont, cname, &index);
  assert (ch);
  if (ch->component->state != IOT_COMPONENT_STOPPED)
  {
    ch->component->stop_fn (ch->component);
  }
  ch->factory->free_fn (ch->component);

  /* reindex */
  if (index != cont->ccount) // not a last added component
  {
    for (int i = index - 1; i < cont->ccount; i++)
    {
      cont->components[i] = cont->components[i+1];
    }
  }
  cont->ccount--;

  free (ch->name);
  free (ch);
}

void iot_container_start_comp (iot_container_t * cont, const char * cname)
{
  iot_component_holder_t * ch = iot_get_component_holder (cont, cname, NULL);
  assert (ch);

  ch->component->start_fn (ch->component);
}

void iot_container_stop_comp (iot_container_t * cont, const char * cname)
{
  iot_component_holder_t * ch = iot_get_component_holder (cont, cname, NULL);
  assert (ch);

  ch->component->stop_fn (ch->component);
}

void iot_container_configure_comp (iot_container_t * cont, const char * cname, const char * config_file)
{
  iot_component_holder_t * ch = iot_get_component_holder (cont, cname, NULL);
  assert (ch);

  iot_data_t * iot_data = iot_data_from_json (config_file);
  ch->factory->reconfig_fn (ch->component, cont, iot_data);
  iot_data_free (iot_data);
}

iot_data_t * iot_container_ls_comp (iot_container_t *cont)
{
  assert (cont);
  iot_data_t * comp_map = iot_data_alloc_map (IOT_DATA_STRING);
  for (uint32_t i = 0; i < cont->ccount; i++)
  {
    iot_data_string_map_add (comp_map, "name", iot_data_alloc_string (cont->components[i]->name, IOT_DATA_REF));
    iot_data_string_map_add (comp_map, "type", iot_data_alloc_string (cont->components[i]->factory->type, IOT_DATA_REF));
    iot_data_string_map_add (comp_map, "state", iot_data_alloc_ui8 (cont->components[i]->component->state));
  }
  return comp_map;
}<|MERGE_RESOLUTION|>--- conflicted
+++ resolved
@@ -58,7 +58,6 @@
   return cont;
 }
 
-<<<<<<< HEAD
 static void iot_component_create_ch (iot_container_t * cont, const char *cname, const iot_component_factory_t * factory, const char * config, bool init)
 {
   iot_data_t * cmap = iot_data_from_json (config);
@@ -95,7 +94,7 @@
 {
   assert (cont && comp_name);
   iot_component_holder_t * ch = NULL;
-  iot_component_t * comp = iot_container_find (cont, comp_name);
+  iot_component_t * comp = iot_container_find_component (cont, comp_name);
   if (comp)
   {
     int i = 0;
@@ -115,10 +114,7 @@
   return ch;
 }
 
-iot_container_t * iot_container_alloc (void)
-=======
 void iot_container_config (iot_container_config_t * conf)
->>>>>>> 6f0d64fe
 {
   assert (conf);
   iot_config = conf;
@@ -327,8 +323,7 @@
   return factory;
 }
 
-<<<<<<< HEAD
-void iot_container_add_comp (iot_container_t * cont, const char * ctype, const char *cname, const char * config)
+void iot_container_add_component (iot_container_t * cont, const char * ctype, const char *cname, const char * config)
 {
   assert (cont && config);
 
@@ -380,8 +375,6 @@
   factory != NULL  ? iot_component_create_ch (cont, cname, factory, config, false) : fprintf (stderr, "ERROR: factory not available, cannot add a component\n");
 }
 
-iot_component_t * iot_container_find (iot_container_t * cont, const char * name)
-=======
 extern iot_container_t * iot_container_find (const char * name)
 {
   pthread_mutex_lock (&iot_container_mutex);
@@ -391,7 +384,6 @@
 }
 
 iot_component_t * iot_container_find_component (iot_container_t * cont, const char * name)
->>>>>>> 6f0d64fe
 {
   assert (cont);
   iot_component_t * comp = NULL;
@@ -411,10 +403,10 @@
   return comp;
 }
 
-void iot_container_rm_comp (iot_container_t *cont, const char * cname)
+void iot_container_rm_component (iot_container_t *cont, const char * name)
 {
   uint32_t index = 0;
-  iot_component_holder_t * ch = iot_get_component_holder (cont, cname, &index);
+  iot_component_holder_t * ch = iot_get_component_holder (cont, name, &index);
   assert (ch);
   if (ch->component->state != IOT_COMPONENT_STOPPED)
   {
@@ -434,35 +426,10 @@
 
   free (ch->name);
   free (ch);
-}
-
-void iot_container_start_comp (iot_container_t * cont, const char * cname)
-{
-  iot_component_holder_t * ch = iot_get_component_holder (cont, cname, NULL);
-  assert (ch);
-
-  ch->component->start_fn (ch->component);
-}
-
-void iot_container_stop_comp (iot_container_t * cont, const char * cname)
-{
-  iot_component_holder_t * ch = iot_get_component_holder (cont, cname, NULL);
-  assert (ch);
-
-  ch->component->stop_fn (ch->component);
-}
-
-void iot_container_configure_comp (iot_container_t * cont, const char * cname, const char * config_file)
-{
-  iot_component_holder_t * ch = iot_get_component_holder (cont, cname, NULL);
-  assert (ch);
-
-  iot_data_t * iot_data = iot_data_from_json (config_file);
-  ch->factory->reconfig_fn (ch->component, cont, iot_data);
-  iot_data_free (iot_data);
-}
-
-iot_data_t * iot_container_ls_comp (iot_container_t *cont)
+
+}
+
+iot_data_t * iot_container_ls_component (iot_container_t * cont)
 {
   assert (cont);
   iot_data_t * comp_map = iot_data_alloc_map (IOT_DATA_STRING);
@@ -473,4 +440,17 @@
     iot_data_string_map_add (comp_map, "state", iot_data_alloc_ui8 (cont->components[i]->component->state));
   }
   return comp_map;
+}
+
+iot_data_t * iot_container_ls_containers ()
+{
+  iot_container_t * cont = iot_containers;
+  iot_data_t * cont_map = iot_data_alloc_map (IOT_DATA_STRING);
+
+  while (cont)
+  {
+    iot_data_string_map_add (cont_map, "name", iot_data_alloc_string (cont->name, IOT_DATA_REF));
+    cont = cont->next;
+  }
+  return cont_map;
 }