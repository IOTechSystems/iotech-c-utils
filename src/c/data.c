--- conflicted
+++ resolved
@@ -5,12 +5,7 @@
 // SPDX-License-Identifier: Apache-2.0
 //
 
-<<<<<<< HEAD
 #include "iot/os.h"
-=======
-#include <pthread.h>
-#include <stdatomic.h>
->>>>>>> 6bd16010
 #include "iot/data.h"
 
 #define IOT_DATA_BLOCK_SIZE 64
