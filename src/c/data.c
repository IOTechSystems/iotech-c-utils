--- conflicted
+++ resolved
@@ -2664,11 +2664,7 @@
         uint64_t ui64;
         if (sscanf (str,"%"SCNu64, &ui64) == 1)
         {
-<<<<<<< HEAD
-          ret = (ui64 <= INT64_MAX) ? iot_data_alloc_i64 (ui64) : iot_data_alloc_ui64 (ui64);
-=======
           ret = (ui64 <= INT64_MAX) ? iot_data_alloc_i64 ((int64_t) ui64) : iot_data_alloc_ui64 (ui64);
->>>>>>> 0cdef457
         }
       }
       break;
