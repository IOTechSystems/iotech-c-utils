--- conflicted
+++ resolved
@@ -34,10 +34,6 @@
 #define IOT_JSON_BUFF_DOUBLING_LIMIT 4096
 #define IOT_JSON_BUFF_INCREMENT 1024
 
-<<<<<<< HEAD
-static const char * iot_data_type_names [] = {"int8","uint8","int16","uint16","int32","uint32","int64","uint64","float32","float64","bool","string","array","map","vector"};
-static const uint8_t iot_data_type_size [] = { 1u, 1u, 2u, 2u, 4u, 4u, 8u, 8u, 4u, 8u, sizeof (bool), sizeof (char*) };
-=======
 static const char * iot_data_type_names [] = {"Int8","UInt8","Int16","UInt16","Int32","UInt32","Int64","UInt64","Float32","Float64","Bool","String","Null","Array","Map","Vector"};
 static const uint8_t iot_data_type_size [] = { 1u, 1u, 2u, 2u, 4u, 4u, 8u, 8u, 4u, 8u, sizeof (bool), sizeof (char*), 0u };
 static const char * ORDERING_KEY = "ordering";
@@ -47,7 +43,6 @@
   IOT_NODE_BLACK = 0,
   IOT_NODE_RED = 1
 } __attribute__ ((__packed__)) iot_node_colour_t;
->>>>>>> ca2a3de6
 
 typedef union iot_data_union_t
 {
