--- conflicted
+++ resolved
@@ -1336,18 +1336,6 @@
   iot_data_vector_add (vector, 1, elem1);
   iot_data_vector_add (vector, 2, elem2);
   iot_data_vector_resize (vector, 5);
-<<<<<<< HEAD
-  CU_ASSERT (iot_data_vector_size (vector) == 5);
-  CU_ASSERT (iot_data_vector_get (vector, 0) == elem0);
-  CU_ASSERT (iot_data_vector_get (vector, 1) == elem1);
-  CU_ASSERT (iot_data_vector_get (vector, 2) == elem2);
-  CU_ASSERT (iot_data_vector_get (vector, 3) == NULL);
-  CU_ASSERT (iot_data_vector_get (vector, 4) == NULL);
-  iot_data_vector_resize (vector, 2);
-  CU_ASSERT (iot_data_vector_size (vector) == 2);
-  CU_ASSERT (iot_data_vector_get (vector, 0) == elem0);
-  CU_ASSERT (iot_data_vector_get (vector, 1) == elem1);
-=======
   CU_ASSERT (iot_data_vector_size (vector) == 5)
   CU_ASSERT (iot_data_vector_get (vector, 0) == elem0)
   CU_ASSERT (iot_data_vector_get (vector, 1) == elem1)
@@ -1358,7 +1346,6 @@
   CU_ASSERT (iot_data_vector_size (vector) == 2)
   CU_ASSERT (iot_data_vector_get (vector, 0) == elem0)
   CU_ASSERT (iot_data_vector_get (vector, 1) == elem1)
->>>>>>> cf5a02c4
   iot_data_free (vector);
 }
 
