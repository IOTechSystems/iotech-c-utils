#include "data.h"
#include "CUnit.h"

static int suite_init (void)
{
  return 0;
}

static int suite_clean (void)
{
  return 0;
}

static void test_data_types (void)
{
  uint8_t blob [4] = { 0, 1, 2 ,3 };
  iot_data_t * data;
  data = iot_data_alloc_i8 (1);
  CU_ASSERT (strcmp (iot_data_type_name (data), "Int8") == 0)
  CU_ASSERT (iot_data_type (data) == IOT_DATA_INT8)
  iot_data_free (data);
  data = iot_data_alloc_ui8 (1u);
  CU_ASSERT (strcmp (iot_data_type_name (data), "UInt8") == 0)
  CU_ASSERT (iot_data_type (data) == IOT_DATA_UINT8)
  iot_data_free (data);
  data = iot_data_alloc_i16 (2);
  CU_ASSERT (strcmp (iot_data_type_name (data), "Int16") == 0)
  CU_ASSERT (iot_data_type (data) == IOT_DATA_INT16)
  iot_data_free (data);
  data = iot_data_alloc_ui16 (2u);
  CU_ASSERT (strcmp (iot_data_type_name (data), "UInt16") == 0)
  CU_ASSERT (iot_data_type (data) == IOT_DATA_UINT16)
  iot_data_free (data);
  data = iot_data_alloc_i32 (3);
  CU_ASSERT (strcmp (iot_data_type_name (data), "Int32") == 0)
  CU_ASSERT (iot_data_type (data) == IOT_DATA_INT32)
  iot_data_free (data);
  data = iot_data_alloc_ui32 (3u);
  CU_ASSERT (strcmp (iot_data_type_name (data), "UInt32") == 0)
  CU_ASSERT (iot_data_type (data) == IOT_DATA_UINT32)
  iot_data_free (data);
  data = iot_data_alloc_i64 (4);
  CU_ASSERT (strcmp (iot_data_type_name (data), "Int64") == 0)
  CU_ASSERT (iot_data_type (data) == IOT_DATA_INT64)
  iot_data_free (data);
  data = iot_data_alloc_ui64 (4u);
  CU_ASSERT (strcmp (iot_data_type_name (data), "UInt64") == 0)
  CU_ASSERT (iot_data_type (data) == IOT_DATA_UINT64)
  iot_data_free (data);
  data = iot_data_alloc_f32 (5.0f);
  CU_ASSERT (strcmp (iot_data_type_name (data), "Float32") == 0)
  CU_ASSERT (iot_data_type (data) == IOT_DATA_FLOAT32)
  iot_data_free (data);
  data = iot_data_alloc_f64 (6.0);
  CU_ASSERT (strcmp (iot_data_type_name (data), "Float64") == 0)
  CU_ASSERT (iot_data_type (data) == IOT_DATA_FLOAT64)
  iot_data_free (data);
  data = iot_data_alloc_bool (true);
  CU_ASSERT (strcmp (iot_data_type_name (data), "Bool") == 0)
  CU_ASSERT (iot_data_type (data) == IOT_DATA_BOOL)
  iot_data_free (data);
  data = iot_data_alloc_string ("Hello", IOT_DATA_REF);
  CU_ASSERT (strcmp (iot_data_type_name (data), "String") == 0)
  CU_ASSERT (iot_data_type (data) == IOT_DATA_STRING)
  iot_data_free (data);
  data = iot_data_alloc_string ("Hello", IOT_DATA_COPY);
  CU_ASSERT (strcmp (iot_data_type_name (data), "String") == 0)
  CU_ASSERT (iot_data_type (data) == IOT_DATA_STRING)
  iot_data_free (data);
  data = iot_data_alloc_string (strdup ("Hello"), IOT_DATA_TAKE);
  CU_ASSERT (strcmp (iot_data_type_name (data), "String") == 0)
  CU_ASSERT (iot_data_type (data) == IOT_DATA_STRING)
  iot_data_free (data);
  data = iot_data_alloc_blob (blob, 4, IOT_DATA_REF);
  CU_ASSERT (strcmp (iot_data_type_name (data), "BLOB") == 0)
  CU_ASSERT (iot_data_type (data) == IOT_DATA_BLOB)
  iot_data_free (data);
  data = iot_data_alloc_blob (calloc (1, sizeof (blob)), 4, IOT_DATA_TAKE);
  CU_ASSERT (strcmp (iot_data_type_name (data), "BLOB") == 0)
  CU_ASSERT (iot_data_type (data) == IOT_DATA_BLOB)
  iot_data_free (data);
  data = iot_data_alloc_blob (blob, 4, IOT_DATA_COPY);
  CU_ASSERT (strcmp (iot_data_type_name (data), "BLOB") == 0)
  CU_ASSERT (iot_data_type (data) == IOT_DATA_BLOB)
  iot_data_free (data);
  data = iot_data_alloc_map (IOT_DATA_UINT32);
  CU_ASSERT (strcmp (iot_data_type_name (data), "Map") == 0)
  CU_ASSERT (iot_data_type (data) == IOT_DATA_MAP)
  CU_ASSERT (iot_data_map_key_type (data) == IOT_DATA_UINT32)
  iot_data_free (data);
  data = iot_data_alloc_array (2);
  CU_ASSERT (strcmp (iot_data_type_name (data), "Array") == 0)
  CU_ASSERT (iot_data_type (data) == IOT_DATA_ARRAY)
  iot_data_free (data);
}

static void test_data_blob_key (void)
{
  uint8_t data1 [4] = { 0, 1, 2 ,3 };
  uint8_t data2 [4] = { 0, 1, 2 ,4 };
  iot_data_t * map = iot_data_alloc_map (IOT_DATA_BLOB);
  CU_ASSERT (iot_data_map_key_type (map) == IOT_DATA_BLOB)
  iot_data_t * blob1 = iot_data_alloc_blob (data1, sizeof (data1), IOT_DATA_REF);
  iot_data_t * blob2 = iot_data_alloc_blob (data2, sizeof (data2), IOT_DATA_REF);
  iot_data_t * val = iot_data_alloc_ui32 (66u);
  iot_data_t * duffkey = iot_data_alloc_i32 (55);
  iot_data_map_add (map, blob1, val);
  const iot_data_t * ret = iot_data_map_get (map, blob1);
  CU_ASSERT (ret == val)
  ret = iot_data_map_get (map, blob2);
  CU_ASSERT (ret == NULL)
  ret = iot_data_map_get (map, duffkey);
  CU_ASSERT (ret == NULL)
  iot_data_free (blob2);
  iot_data_free (duffkey);
  iot_data_free (map);
}

static void test_data_string_array (void)
{
  const char * strs [2] = { "Test", "Tube" };
  uint32_t index = 0;
  iot_data_array_iter_t iter;
  iot_data_t * array = iot_data_alloc_array (2);
  iot_data_t * str1 = iot_data_alloc_string (strs[0], IOT_DATA_REF);
  iot_data_t * str2 = iot_data_alloc_string (strs[1], IOT_DATA_REF);
  iot_data_array_add (array, 0, str1);
  iot_data_array_add (array, 1, str2);
  iot_data_array_iter (array, &iter);
  while (iot_data_array_iter_next (&iter))
  {
    CU_ASSERT (iot_data_array_iter_index (&iter) == index)
    CU_ASSERT (iot_data_array_iter_value (&iter) != NULL)
    CU_ASSERT (iot_data_array_iter_string (&iter) == strs[index])
    index++;
  }
  CU_ASSERT (iot_data_array_size (array) == 2)
  CU_ASSERT (iot_data_array_get (array, 0) == str1)
  CU_ASSERT (iot_data_array_get (array, 1) == str2)

  int loop = 5;
  iot_data_t * map = iot_data_alloc_map (IOT_DATA_STRING);
  iot_data_array_add (array, 0, iot_data_alloc_string ("first element", IOT_DATA_REF));
  while (loop--)
  {
    iot_data_string_map_add (map, "temp", iot_data_alloc_i32 (loop));
    iot_data_array_add (array, 1, map);
    iot_data_add_ref (map);
    assert (iot_data_array_get (array, 1) == map);
  }
  iot_data_free (map);
  iot_data_free (array);
}

static void test_data_to_json (void)
{
  uint8_t data [4] = { 0, 1, 2 , 3 };
  iot_data_t * map = iot_data_alloc_map (IOT_DATA_STRING);
  iot_data_t * val = iot_data_alloc_ui32 (1u);
  iot_data_t * key = iot_data_alloc_string ("UInt32", IOT_DATA_REF);
  iot_data_t * blob = iot_data_alloc_blob (data, sizeof (data), IOT_DATA_REF);
  iot_data_map_add (map, key, val);
  val = iot_data_alloc_string ("Lilith", IOT_DATA_REF);
  key = iot_data_alloc_string ("Name", IOT_DATA_REF);
  iot_data_map_add (map, key, val);
  key = iot_data_alloc_string ("Data", IOT_DATA_REF);
  iot_data_map_add (map, key, blob);
  key = iot_data_alloc_string ("Escaped", IOT_DATA_REF);
  val = iot_data_alloc_string ("abc\t\n123\x0b\x1fxyz", IOT_DATA_REF);
  iot_data_map_add (map, key, val);
  char * json = iot_data_to_json (map, false);
  CU_ASSERT (json != NULL)
  CU_ASSERT (strcmp (json, "{\"UInt32\":1,\"Name\":\"Lilith\",\"Data\":\"AAECAw==\",\"Escaped\":\"abc\\t\\n123\\u000b\\u001fxyz\"}") == 0)
  free (json);
  iot_data_free (map);
}

static void test_data_from_json (void)
{
  static const char * bus_config =
  "{"
    "\"Interval\":100000,"
    "\"Scheduler\":\"scheduler\","
    "\"ThreadPool\":\"pool\","
    "\"Topics\": [{\"Topic\":\"test/tube\",\"Priority\":10,\"Retain\":true}],"
    "\"Dummy\": null"
  "}";

  iot_data_t * map = iot_data_from_json (bus_config);
  CU_ASSERT (map != NULL)
  iot_data_free (map);
}

static void test_data_address (void)
{
  uint32_t * ui32ptr;
  char ** strptr;
  uint8_t buff [4] = { 0, 1, 2 ,3 };
  iot_data_t * data = iot_data_alloc_blob (buff, sizeof (buff), IOT_DATA_REF);
  CU_ASSERT (iot_data_address (data) == buff)
  iot_data_free (data);
  data = iot_data_alloc_ui32 (5u);
  ui32ptr = (uint32_t*) iot_data_address (data);
  *ui32ptr = 6u;
  CU_ASSERT (iot_data_ui32 (data) == 6u)
  iot_data_free (data);
  data = iot_data_alloc_string ("Hello", IOT_DATA_COPY);
  strptr = (char**) iot_data_address (data);
  *strptr[0] = 'h';
  CU_ASSERT (strcmp (iot_data_string (data), "hello") == 0)
  iot_data_free (data);
}

static void test_data_name_type (void)
{
  CU_ASSERT (iot_data_name_type ("int8") == IOT_DATA_INT8)
  CU_ASSERT (iot_data_name_type ("uint8") == IOT_DATA_UINT8)
  CU_ASSERT (iot_data_name_type ("int16") == IOT_DATA_INT16)
  CU_ASSERT (iot_data_name_type ("uint16") == IOT_DATA_UINT16)
  CU_ASSERT (iot_data_name_type ("int32") == IOT_DATA_INT32)
  CU_ASSERT (iot_data_name_type ("uint32") == IOT_DATA_UINT32)
  CU_ASSERT (iot_data_name_type ("int64") == IOT_DATA_INT64)
  CU_ASSERT (iot_data_name_type ("uint64") == IOT_DATA_UINT64)
  CU_ASSERT (iot_data_name_type ("float32") == IOT_DATA_FLOAT32)
  CU_ASSERT (iot_data_name_type ("float64") == IOT_DATA_FLOAT64)
  CU_ASSERT (iot_data_name_type ("bool") == IOT_DATA_BOOL)
  CU_ASSERT (iot_data_name_type ("string") == IOT_DATA_STRING)
  CU_ASSERT (iot_data_name_type ("blob") == IOT_DATA_BLOB)
  CU_ASSERT (iot_data_name_type ("map") == IOT_DATA_MAP)
  CU_ASSERT (iot_data_name_type ("array") == IOT_DATA_ARRAY)
  CU_ASSERT (iot_data_name_type ("dummy") == (iot_data_type_t) -1)
}

static void test_data_from_string (void)
{
  iot_data_t * data;
  data = iot_data_alloc_from_string (IOT_DATA_INT8, "-6");
  CU_ASSERT (data != NULL)
  CU_ASSERT (iot_data_type (data) == IOT_DATA_INT8)
  CU_ASSERT (iot_data_i8 (data) == -6)
  iot_data_free (data);
  data = iot_data_alloc_from_string (IOT_DATA_UINT8, "4");
  CU_ASSERT (data != NULL)
  CU_ASSERT (iot_data_type (data) == IOT_DATA_UINT8)
  CU_ASSERT (iot_data_ui8 (data) == 4)
  iot_data_free (data);
  data = iot_data_alloc_from_string (IOT_DATA_INT16, "-22222");
  CU_ASSERT (data != NULL)
  CU_ASSERT (iot_data_type (data) == IOT_DATA_INT16)
  CU_ASSERT (iot_data_i16 (data) == -22222)
  iot_data_free (data);
  data = iot_data_alloc_from_string (IOT_DATA_UINT16, "44444");
  CU_ASSERT (data != NULL)
  CU_ASSERT (iot_data_type (data) == IOT_DATA_UINT16)
  CU_ASSERT (iot_data_ui16 (data) == 44444)
  iot_data_free (data);
  data = iot_data_alloc_from_string (IOT_DATA_INT32, "-2222222");
  CU_ASSERT (data != NULL)
  CU_ASSERT (iot_data_type (data) == IOT_DATA_INT32)
  CU_ASSERT (iot_data_i32 (data) == -2222222)
  iot_data_free (data);
  data = iot_data_alloc_from_string (IOT_DATA_UINT32, "4444444");
  CU_ASSERT (data != NULL)
  CU_ASSERT (iot_data_type (data) == IOT_DATA_UINT32)
  CU_ASSERT (iot_data_ui32 (data) == 4444444)
  iot_data_free (data);
  data = iot_data_alloc_from_string (IOT_DATA_INT64, "-22222222222222");
  CU_ASSERT (data != NULL)
  CU_ASSERT (iot_data_type (data) == IOT_DATA_INT64)
  CU_ASSERT (iot_data_i64 (data) == -22222222222222)
  iot_data_free (data);
  data = iot_data_alloc_from_string (IOT_DATA_UINT64, "44444444444444");
  CU_ASSERT (data != NULL)
  CU_ASSERT (iot_data_type (data) == IOT_DATA_UINT64)
  CU_ASSERT (iot_data_ui64 (data) == 44444444444444)
  iot_data_free (data);
  data = iot_data_alloc_from_string (IOT_DATA_FLOAT32, "0.2");
  CU_ASSERT (data != NULL)
  CU_ASSERT (iot_data_type (data) == IOT_DATA_FLOAT32)
  CU_ASSERT (iot_data_f32 (data) < 0.200001 && iot_data_f32 (data) > 0.1999999)
  iot_data_free (data);
  data = iot_data_alloc_from_string (IOT_DATA_FLOAT64, "0.4");
  CU_ASSERT (data != NULL)
  CU_ASSERT (iot_data_type (data) == IOT_DATA_FLOAT64)
  CU_ASSERT (iot_data_f64 (data) < 0.4000001 && iot_data_f64 (data) > 0.3999999)
  iot_data_free (data);
  data = iot_data_alloc_from_string (IOT_DATA_BOOL, "true");
  CU_ASSERT (data != NULL)
  CU_ASSERT (iot_data_type (data) == IOT_DATA_BOOL)
  CU_ASSERT (iot_data_bool (data))
  iot_data_free (data);
  data = iot_data_alloc_from_string (IOT_DATA_STRING, "Wibble");
  CU_ASSERT (data != NULL)
  CU_ASSERT (iot_data_type (data) == IOT_DATA_STRING)
  CU_ASSERT (strcmp (iot_data_string (data), "Wibble") == 0)
  iot_data_free (data);
  data = iot_data_alloc_from_string (IOT_DATA_BLOB, "XXX");
  CU_ASSERT (data == NULL)
  data = iot_data_alloc_from_string (IOT_DATA_MAP, "XXX");
  CU_ASSERT (data == NULL)
  data = iot_data_alloc_from_string (IOT_DATA_ARRAY, "XXX");
  CU_ASSERT (data == NULL)
}

static void test_data_from_strings (void)
{
  iot_data_t * data;
  data = iot_data_alloc_from_strings ("Int8", "-6");
  CU_ASSERT (data != NULL)
  CU_ASSERT (iot_data_type (data) == IOT_DATA_INT8)
  CU_ASSERT (iot_data_i8 (data) == -6)
  iot_data_free (data);
}

static void test_data_from_base64 (void)
{
  iot_data_t * data;
  const uint8_t * bytes;
  uint32_t len;
  data = iot_data_alloc_blob_from_base64 ("SGVsbG8gV29ybGQhCg==");
  CU_ASSERT (data != NULL)
  CU_ASSERT (iot_data_type (data) == IOT_DATA_BLOB)
  bytes = iot_data_blob (data, &len);
  CU_ASSERT (len == 13)
  CU_ASSERT (strncmp ((char *) bytes, "Hello World!\n", len) == 0)
  iot_data_free (data);
}

static void test_data_map_base64_to_blob (void)
{
  iot_data_t * map = iot_data_alloc_map (IOT_DATA_STRING);
  iot_data_t * key = iot_data_alloc_string ("key1", IOT_DATA_REF);
  iot_data_t * val = iot_data_alloc_string ("SGVsbG8gV29ybGQhCg==", IOT_DATA_REF);
  const iot_data_t * data;
  const uint8_t * bytes;
  uint32_t len;
  iot_data_map_add (map, key, val);
  CU_ASSERT (iot_data_map_base64_to_blob (map, key))
  data = iot_data_map_get (map, key);
  CU_ASSERT (data != NULL)
  CU_ASSERT (iot_data_type (data) == IOT_DATA_BLOB)
  bytes = iot_data_blob (data, &len);
  CU_ASSERT (len == 13)
  CU_ASSERT (strncmp ((char *) bytes, "Hello World!\n", len) == 0)
  iot_data_free (map);
}

static void test_data_increment (void)
{
  iot_data_t * data;
  data = iot_data_alloc_i8 (1);
  iot_data_increment (data);
  CU_ASSERT (iot_data_i8 (data) == 2)
  iot_data_free (data);
  data = iot_data_alloc_ui8 (1);
  iot_data_increment (data);
  CU_ASSERT (iot_data_ui8 (data) == 2)
  iot_data_free (data);
  data = iot_data_alloc_i16 (1);
  iot_data_increment (data);
  CU_ASSERT (iot_data_i16 (data) == 2)
  iot_data_free (data);
  data = iot_data_alloc_ui16 (1);
  iot_data_increment (data);
  CU_ASSERT (iot_data_ui16 (data) == 2)
  iot_data_free (data);
  data = iot_data_alloc_i32 (1);
  iot_data_increment (data);
  CU_ASSERT (iot_data_i32 (data) == 2)
  iot_data_free (data);
  data = iot_data_alloc_ui32 (1);
  iot_data_increment (data);
  CU_ASSERT (iot_data_ui32 (data) == 2)
  iot_data_free (data);
  data = iot_data_alloc_i64 (1);
  iot_data_increment (data);
  CU_ASSERT (iot_data_i64 (data) == 2)
  iot_data_free (data);
  data = iot_data_alloc_ui64 (1);
  iot_data_increment (data);
  CU_ASSERT (iot_data_ui64 (data) == 2)
  iot_data_free (data);
  data = iot_data_alloc_f32 (1.0f);
  iot_data_increment (data);
  CU_ASSERT (iot_data_f32 (data) == 2.0)
  iot_data_free (data);
  data = iot_data_alloc_f64 (1.0);
  iot_data_increment (data);
  CU_ASSERT (iot_data_f64 (data) == 2.0)
  iot_data_free (data);
}

static void test_data_decrement (void)
{
  iot_data_t * data;
  data = iot_data_alloc_i8 (2);
  iot_data_decrement (data);
  CU_ASSERT (iot_data_i8 (data) == 1)
  iot_data_free (data);
  data = iot_data_alloc_ui8 (2);
  iot_data_decrement (data);
  CU_ASSERT (iot_data_ui8 (data) == 1)
  iot_data_free (data);
  data = iot_data_alloc_i16 (2);
  iot_data_decrement (data);
  CU_ASSERT (iot_data_i16 (data) == 1)
  iot_data_free (data);
  data = iot_data_alloc_ui16 (2);
  iot_data_decrement (data);
  CU_ASSERT (iot_data_ui16 (data) == 1)
  iot_data_free (data);
  data = iot_data_alloc_i32 (2);
  iot_data_decrement (data);
  CU_ASSERT (iot_data_i32 (data) == 1)
  iot_data_free (data);
  data = iot_data_alloc_ui32 (2);
  iot_data_decrement (data);
  CU_ASSERT (iot_data_ui32 (data) == 1)
  iot_data_free (data);
  data = iot_data_alloc_i64 (2);
  iot_data_decrement (data);
  CU_ASSERT (iot_data_i64 (data) == 1)
  iot_data_free (data);
  data = iot_data_alloc_ui64 (2);
  iot_data_decrement (data);
  CU_ASSERT (iot_data_ui64 (data) == 1)
  iot_data_free (data);
  data = iot_data_alloc_f32 (2.0f);
  iot_data_decrement (data);
  CU_ASSERT (iot_data_f32 (data) == 1.0)
  iot_data_free (data);
  data = iot_data_alloc_f64 (2.0);
  iot_data_decrement (data);
  CU_ASSERT (iot_data_f64 (data) == 1.0)
  iot_data_free (data);
}

static void test_data_equal_int8 (void)
{
  iot_data_t * data1;
  data1 = iot_data_alloc_i8 (-1);

  iot_data_t * data2;
  data2 = iot_data_alloc_i8 (-1);

  CU_ASSERT (iot_data_equal (data1, data2));
  CU_ASSERT (iot_data_equal (data1, data1));

  iot_data_increment (data1);
  CU_ASSERT (!iot_data_equal (data1, data2));

  iot_data_free (data1);
  iot_data_free (data2);
}

static void test_data_equal_uint16 (void)
{
  iot_data_t * data1;
  data1 = iot_data_alloc_ui16 (1);

  iot_data_t * data2;
  data2 = iot_data_alloc_ui16 (1);

  CU_ASSERT (iot_data_equal (data1, data2));
  CU_ASSERT (iot_data_equal (data1, data1));

  iot_data_increment (data1);
  CU_ASSERT (!iot_data_equal (data1, data2));

  iot_data_free (data1);
  iot_data_free (data2);
}

static void test_data_equal_float32 (void)
{
  iot_data_t * data1;
  data1 = iot_data_alloc_f32 (1.0f);

  iot_data_t * data2;
  data2 = iot_data_alloc_f32 (1.0f);

  CU_ASSERT (iot_data_equal (data1, data2));
  CU_ASSERT (iot_data_equal (data1, data1));

  iot_data_increment (data1);
  CU_ASSERT (!iot_data_equal (data1, data2));

  iot_data_free (data1);
  iot_data_free (data2);
}

static void test_data_equal_string (void)
{
  iot_data_t * data1;
  data1 = iot_data_alloc_string ("test1", IOT_DATA_REF);

  iot_data_t * data2;
  data2 = iot_data_alloc_string ("test1", IOT_DATA_REF);

  CU_ASSERT (iot_data_equal (data1, data2));
  iot_data_free (data1);
  iot_data_free (data2);

  data1 = iot_data_alloc_string ("test2", IOT_DATA_COPY);
  data2 = iot_data_alloc_string ("test2", IOT_DATA_COPY);

  CU_ASSERT (iot_data_equal (data1, data2));

  iot_data_free (data1);
  iot_data_free (data2);
}

static void test_data_equal_array_ui8 (void)
{
  int array_index = 0;
  iot_data_t *array1 = iot_data_alloc_array (5);
  iot_data_t *array2 = iot_data_alloc_array (5);

  while (array_index < 5)
  {
    iot_data_array_add (array1, array_index, iot_data_alloc_ui8(array_index));
    iot_data_array_add (array2, array_index, iot_data_alloc_ui8(array_index));
    array_index++;
  }

  CU_ASSERT (iot_data_equal (array1, array2));
  iot_data_free (array1);
  iot_data_free (array2);
}

static void test_data_equal_array_ui8_refcount (void)
{
  int array_index = 0;
  iot_data_t *array1 = iot_data_alloc_array (5);
  iot_data_t *array2 = iot_data_alloc_array (5);

  while (array_index < 5)
  {
    iot_data_t *value = iot_data_alloc_ui8(array_index);

    iot_data_array_add (array1, array_index, value);
    iot_data_add_ref (value);

    iot_data_array_add (array2, array_index, value);
    array_index++;
  }

  CU_ASSERT (iot_data_equal (array1, array2));
  iot_data_free (array1);
  iot_data_free (array2);
}

static void test_data_unequal_array_ui8 (void)
{
  int array_index = 0;
  iot_data_t *array1 = iot_data_alloc_array (5);
  iot_data_t *array2 = iot_data_alloc_array (5);

  while (array_index < 5)
  {
    iot_data_array_add (array1, array_index, iot_data_alloc_ui8(array_index));
    iot_data_array_add (array2, array_index, iot_data_alloc_ui8(array_index+1));

    array_index++;
  }

  CU_ASSERT (!iot_data_equal (array1, array2));
  iot_data_free (array1);
  iot_data_free (array2);
}

static void test_data_equal_array_string (void)
{
  const char *strs [2] = { "Test", "Tube" };

  iot_data_t * array1 = iot_data_alloc_array (2);
  iot_data_t * array2 = iot_data_alloc_array (2);

  iot_data_t * str1 = iot_data_alloc_string (strs[0], IOT_DATA_REF);
  iot_data_t * str2 = iot_data_alloc_string (strs[1], IOT_DATA_REF);

  iot_data_t * str3 = iot_data_alloc_string (strs[0], IOT_DATA_REF);
  iot_data_t * str4 = iot_data_alloc_string (strs[1], IOT_DATA_REF);

  iot_data_array_add (array1, 0, str1);
  iot_data_array_add (array1, 1, str2);

  iot_data_array_add (array2, 0, str3);
  iot_data_array_add (array2, 1, str4);

  CU_ASSERT (iot_data_equal (array1, array2));
  iot_data_free (array1);
  iot_data_free (array2);
}

static void test_data_equal_blob (void)
{
  uint8_t data [4] = { 0, 1, 2, 3 };
  iot_data_t * blob1 = iot_data_alloc_blob (data, sizeof (data), IOT_DATA_REF);
  iot_data_t * blob2 = iot_data_alloc_blob (data, sizeof (data), IOT_DATA_REF);

  CU_ASSERT (iot_data_equal (blob1, blob2));
  iot_data_free (blob1);
  iot_data_free (blob2);
}

static void test_data_equal_map (void)
{
  iot_data_t * data_map1 = iot_data_alloc_map (IOT_DATA_STRING);
  iot_data_t * data_map2 = iot_data_alloc_map (IOT_DATA_STRING);

  iot_data_t * val1 = iot_data_alloc_ui32 (66u);
  iot_data_t * key1 = iot_data_alloc_string ("key1", IOT_DATA_REF);

  iot_data_t * val2 = iot_data_alloc_ui32 (66u);
  iot_data_t * key2 = iot_data_alloc_string ("key1", IOT_DATA_REF);

  iot_data_map_add (data_map1, key1, val1);
  iot_data_map_add (data_map2, key2, val2);

  val1 = iot_data_alloc_ui32 (77u);
  key1 = iot_data_alloc_string ("key2", IOT_DATA_REF);
  iot_data_map_add (data_map1, key1, val1);

  val2 = iot_data_alloc_ui32 (77u);
  key2 = iot_data_alloc_string ("key2", IOT_DATA_REF);
  iot_data_map_add (data_map2, key2, val2);
  
  CU_ASSERT (iot_data_equal (data_map1, data_map2));

  iot_data_free (data_map1);
  iot_data_free (data_map2);
}

static void test_data_equal_map_refcount (void)
{
  iot_data_t * data_map1 = iot_data_alloc_map (IOT_DATA_STRING);
  iot_data_t * data_map2 = iot_data_alloc_map (IOT_DATA_STRING);

  iot_data_t * val = iot_data_alloc_ui32 (66u);
  iot_data_t * key = iot_data_alloc_string ("key1", IOT_DATA_REF);

  iot_data_map_add (data_map1, key, val);
  iot_data_add_ref (key);
  iot_data_add_ref (val);

  iot_data_map_add (data_map2, key, val);

  val = iot_data_alloc_ui32 (77u);
  key = iot_data_alloc_string ("key2", IOT_DATA_REF);

  iot_data_map_add (data_map1, key, val);
  iot_data_add_ref (key);
  iot_data_add_ref (val);

  iot_data_map_add (data_map2, key, val);

  CU_ASSERT (iot_data_equal (data_map1, data_map2));

  iot_data_free (data_map1);
  iot_data_free (data_map2);
}

static void test_data_unequal_map_size (void)
{
  iot_data_t * data_map1 = iot_data_alloc_map (IOT_DATA_STRING);
  iot_data_t * data_map2 = iot_data_alloc_map (IOT_DATA_STRING);

  iot_data_t * val = iot_data_alloc_ui32 (66u);
  iot_data_t * key = iot_data_alloc_string ("key1", IOT_DATA_REF);

  iot_data_map_add (data_map1, key, val);
  iot_data_add_ref (key);
  iot_data_add_ref (val);

  iot_data_map_add (data_map2, key, val);

  val = iot_data_alloc_ui32 (77u);
  key = iot_data_alloc_string ("key2", IOT_DATA_REF);

  iot_data_map_add (data_map1, key, val);
  iot_data_add_ref (key);
  iot_data_add_ref (val);

  iot_data_map_add (data_map2, key, val);

  CU_ASSERT (iot_data_equal (data_map1, data_map2));

  val = iot_data_alloc_ui32 (88u);
  key = iot_data_alloc_string ("key3", IOT_DATA_REF);

  iot_data_map_add (data_map1, key, val);

  CU_ASSERT (iot_data_map_size (data_map1) == 3);
  CU_ASSERT (iot_data_map_size (data_map2) == 2);

  CU_ASSERT (!iot_data_equal (data_map1, data_map2));

  iot_data_free (data_map1);
  iot_data_free (data_map2);
}


static void test_data_unequal_key_map (void)
{
  iot_data_t * data_map1 = iot_data_alloc_map (IOT_DATA_STRING);
  iot_data_t * data_map2 = iot_data_alloc_map (IOT_DATA_STRING);

  iot_data_t * val1 = iot_data_alloc_ui32 (66u);
  iot_data_t * val2 = iot_data_alloc_ui32 (66u);
  iot_data_t * key1 = iot_data_alloc_string ("key1", IOT_DATA_REF);
  iot_data_t * key2 = iot_data_alloc_string ("key1", IOT_DATA_REF);

  iot_data_map_add (data_map1, key1, val1);
  iot_data_map_add (data_map2, key2, val2);

  val1 = iot_data_alloc_ui32 (77u);
  val2 = iot_data_alloc_ui32 (77u);
  key1 = iot_data_alloc_string ("key3", IOT_DATA_REF);
  key2 = iot_data_alloc_string ("key4", IOT_DATA_REF);
  iot_data_map_add (data_map1, key1, val1);
  iot_data_map_add (data_map2, key2, val2);
  
  CU_ASSERT (!iot_data_equal (data_map1, data_map2));

  iot_data_free (data_map1);
  iot_data_free (data_map2);
}

static void test_data_unequal_value_map (void)
{
  iot_data_t * data_map1 = iot_data_alloc_map (IOT_DATA_STRING);
  iot_data_t * data_map2 = iot_data_alloc_map (IOT_DATA_STRING);

  iot_data_t * val1 = iot_data_alloc_ui32 (66u);
  iot_data_t * val2 = iot_data_alloc_ui32 (66u);
  iot_data_t * key1 = iot_data_alloc_string ("key1", IOT_DATA_REF);
  iot_data_t * key2 = iot_data_alloc_string ("key1", IOT_DATA_REF);
  iot_data_map_add (data_map1, key1, val1);
  iot_data_map_add (data_map2, key2, val2);

  val1 = iot_data_alloc_ui32 (77u);
  key1 = iot_data_alloc_string ("key2", IOT_DATA_REF);
  iot_data_map_add (data_map1, key1, val1);

  key2 = iot_data_alloc_string ("key2", IOT_DATA_REF);
  val2 = iot_data_alloc_ui32 (88u);
  iot_data_map_add (data_map2, key2, val2);
  
  CU_ASSERT (!iot_data_equal (data_map1, data_map2));

  iot_data_free (data_map1);
  iot_data_free (data_map2);
}
	
static void test_data_equal_nested_array (void)
{
  iot_data_t *array1 = iot_data_alloc_array (2);
  iot_data_t *array2 = iot_data_alloc_array (2);

  iot_data_t *array3 = iot_data_alloc_array (2);
  iot_data_t *array4 = iot_data_alloc_array (2);

  iot_data_t *array5 = iot_data_alloc_array (2);
  iot_data_t *array6 = iot_data_alloc_array (2);

  iot_data_array_add (array3, 0, iot_data_alloc_ui8(10));
  iot_data_array_add (array3, 1, iot_data_alloc_ui8(20));
  iot_data_array_add (array4, 0, iot_data_alloc_ui8(30));
  iot_data_array_add (array4, 1, iot_data_alloc_ui8(40));

  iot_data_array_add (array5, 0, iot_data_alloc_ui8(10));
  iot_data_array_add (array5, 1, iot_data_alloc_ui8(20));
  iot_data_array_add (array6, 0, iot_data_alloc_ui8(30));
  iot_data_array_add (array6, 1, iot_data_alloc_ui8(40));

  iot_data_array_add (array1, 0, array3);
  iot_data_array_add (array1, 1, array4);

  iot_data_array_add (array2, 0, array5);
  iot_data_array_add (array2, 1, array6);
  
  CU_ASSERT (iot_data_equal (array1, array2));

  iot_data_free (array1);
  iot_data_free (array2);
}

static void test_data_unequal_nested_array (void)
{
  iot_data_t *array1 = iot_data_alloc_array (2);
  iot_data_t *array2 = iot_data_alloc_array (2);

  iot_data_t *array3 = iot_data_alloc_array (2);
  iot_data_t *array4 = iot_data_alloc_array (2);

  iot_data_t *array5 = iot_data_alloc_array (2);
  iot_data_t *array6 = iot_data_alloc_array (2);

  iot_data_array_add (array3, 0, iot_data_alloc_ui8(10));
  iot_data_array_add (array3, 1, iot_data_alloc_ui8(20));
  iot_data_array_add (array4, 0, iot_data_alloc_ui8(30));
  iot_data_array_add (array4, 1, iot_data_alloc_ui8(40));

  iot_data_array_add (array5, 0, iot_data_alloc_ui8(10));
  iot_data_array_add (array5, 1, iot_data_alloc_ui8(20));
  iot_data_array_add (array6, 0, iot_data_alloc_ui8(30));
  iot_data_array_add (array6, 1, iot_data_alloc_ui8(50));

  iot_data_array_add (array1, 0, array3);
  iot_data_array_add (array1, 1, array4);

  iot_data_array_add (array2, 0, array5);
  iot_data_array_add (array2, 1, array6);
  
  CU_ASSERT (!iot_data_equal (array1, array2));

  iot_data_free (array1);
  iot_data_free (array2);
}

static void test_data_equal_array_map (void)
{
  iot_data_t * data_map1 = iot_data_alloc_map (IOT_DATA_STRING);
  iot_data_t * data_map2 = iot_data_alloc_map (IOT_DATA_STRING);

  iot_data_t * key1 = iot_data_alloc_string ("Array", IOT_DATA_REF);

  iot_data_t * array1 = iot_data_alloc_array (2);
  iot_data_array_add (array1, 0, iot_data_alloc_ui8(10));
  iot_data_array_add (array1, 1, iot_data_alloc_ui8(20));

  iot_data_map_add (data_map1, key1, array1);
  iot_data_add_ref (key1);
  iot_data_add_ref (array1);

  iot_data_t * key2 = iot_data_alloc_string ("String", IOT_DATA_REF);
  iot_data_t * val = iot_data_alloc_string ("test", IOT_DATA_REF);

  iot_data_map_add (data_map1, key2, val);
  iot_data_add_ref (key2);
  iot_data_add_ref (val);

  iot_data_map_add (data_map2, key1, array1);
  iot_data_map_add (data_map2, key2, val);

  CU_ASSERT (iot_data_equal (data_map1, data_map2));

  iot_data_free (data_map1);
  iot_data_free (data_map2);
}

static void test_data_unequal_array_map (void)
{
  iot_data_t * data_map1 = iot_data_alloc_map (IOT_DATA_STRING);
  iot_data_t * data_map2 = iot_data_alloc_map (IOT_DATA_STRING);

  iot_data_t * key1 = iot_data_alloc_string ("Array", IOT_DATA_REF);

  iot_data_t * array1 = iot_data_alloc_array (2);
  iot_data_array_add (array1, 0, iot_data_alloc_ui8(10));
  iot_data_array_add (array1, 1, iot_data_alloc_ui8(20));

  iot_data_map_add (data_map1, key1, array1);
  iot_data_add_ref (key1);
  iot_data_add_ref (array1);

  iot_data_t * key2 = iot_data_alloc_string ("String", IOT_DATA_REF);
  iot_data_t * val = iot_data_alloc_string ("test", IOT_DATA_REF);

  iot_data_map_add (data_map1, key2, val);
  iot_data_add_ref (key2);

  iot_data_map_add (data_map2, key1, array1);

  val = iot_data_alloc_string ("test2", IOT_DATA_REF);
  iot_data_map_add (data_map2, key2, val);

  CU_ASSERT (!iot_data_equal (data_map1, data_map2));

  iot_data_free (data_map1);
  iot_data_free (data_map2);
}

<<<<<<< HEAD
static void test_data_copy_string (void)
{
  iot_data_t * src = iot_data_alloc_string ("src", IOT_DATA_REF);
  iot_data_t * dest = iot_data_copy (src);

  iot_data_free (src);

  const char *get_src = iot_data_string (dest);
  CU_ASSERT (strcmp (get_src, "src") == 0);
  iot_data_free (dest);

  src = iot_data_alloc_string ("src", IOT_DATA_COPY);
  dest = iot_data_copy (src);

  CU_ASSERT (iot_data_equal (src, dest));

  iot_data_free (src);
  iot_data_free (dest);
}

static void test_data_copy_ui8 (void)
{
  iot_data_t * src = iot_data_alloc_ui8 (5);
  iot_data_t * dest = iot_data_copy (src);

  iot_data_free (src);

  uint8_t get_src = iot_data_ui8 (dest);
  CU_ASSERT (get_src == 5);
  iot_data_free (dest);
}

static void test_data_copy_blob (void)
{
  uint8_t data [4] = { 0, 1, 2, 3 };
  uint8_t data1 [5] = { 10, 20, 30, 40, 50 };

  iot_data_t * src = iot_data_alloc_blob (data, sizeof (data), IOT_DATA_REF);
  iot_data_t * dest = iot_data_copy (src);

  CU_ASSERT (iot_data_type (dest) == IOT_DATA_BLOB);
  CU_ASSERT (iot_data_equal (src, dest));
  iot_data_free (src);
  iot_data_free (dest);

  src = iot_data_alloc_blob (data1, sizeof (data1), IOT_DATA_COPY);
  dest = iot_data_copy (src);

  CU_ASSERT (iot_data_type (dest) == IOT_DATA_BLOB);
  CU_ASSERT (iot_data_equal (src, dest));
  iot_data_free (src);
  iot_data_free (dest);

  src = iot_data_alloc_blob (calloc (1, sizeof (data)), 4, IOT_DATA_TAKE);
  dest = iot_data_copy (src);

  CU_ASSERT (iot_data_type (dest) == IOT_DATA_BLOB);
  CU_ASSERT (iot_data_equal (src, dest));
  iot_data_free (src);
  iot_data_free (dest);
}

static void test_data_copy_array_ui8 (void)
{
  int array_index = 0;
  iot_data_t *array1 = iot_data_alloc_array (5);

  while (array_index < 5)
  {
    iot_data_array_add (array1, array_index, iot_data_alloc_ui8(array_index));
    array_index++;
  }

  iot_data_t *array2 = iot_data_copy (array1);

  CU_ASSERT (iot_data_equal (array1, array2));
  iot_data_free (array1);
  iot_data_free (array2);
}

static void test_data_copy_array_strings (void)
{
  const char *strs [2] = { "Test", "Tube" };

  iot_data_t * array1 = iot_data_alloc_array (2);
  iot_data_t * str1 = iot_data_alloc_string (strs[0], IOT_DATA_REF);
  iot_data_t * str2 = iot_data_alloc_string (strs[1], IOT_DATA_REF);

  iot_data_array_add (array1, 0, str1);
  iot_data_array_add (array1, 1, str2);

  iot_data_t *array2 = iot_data_copy (array1);

  CU_ASSERT (iot_data_equal (array1, array2));
  iot_data_free (array1);
  iot_data_free (array2);

  iot_data_t * array3 = iot_data_alloc_array (2);
  str1 = iot_data_alloc_string (strs[0], IOT_DATA_COPY);
  str2 = iot_data_alloc_string (strs[1], IOT_DATA_COPY);

  iot_data_array_add (array3, 0, str1);
  iot_data_array_add (array3, 1, str2);

  iot_data_t *array4 = iot_data_copy (array3);
  CU_ASSERT (iot_data_equal (array3, array4));

  iot_data_free (array3);
  iot_data_free (array4);
}

static void test_data_copy_map (void)
{
  iot_data_t * data_map1 = iot_data_alloc_map (IOT_DATA_STRING);

  iot_data_t * val1 = iot_data_alloc_ui32 (66u);
  iot_data_t * key1 = iot_data_alloc_string ("key1", IOT_DATA_REF);

  iot_data_map_add (data_map1, key1, val1);

  val1 = iot_data_alloc_ui32 (77u);
  key1 = iot_data_alloc_string ("key2", IOT_DATA_REF);

  iot_data_map_add (data_map1, key1, val1);

  val1 = iot_data_alloc_ui32 (88u);
  key1 = iot_data_alloc_string ("key3", IOT_DATA_COPY);

  iot_data_map_add (data_map1, key1, val1);

  iot_data_t * data_map2 = iot_data_copy (data_map1);

  CU_ASSERT (iot_data_equal (data_map1, data_map2));

  iot_data_free (data_map1);
  iot_data_free (data_map2);
}

static void test_data_copy_nested_array (void)
{
  iot_data_t *array1 = iot_data_alloc_array (2);

  iot_data_t *array3 = iot_data_alloc_array (2);
  iot_data_t *array4 = iot_data_alloc_array (2);

  iot_data_array_add (array3, 0, iot_data_alloc_ui8(10));
  iot_data_array_add (array3, 1, iot_data_alloc_ui8(20));
  iot_data_array_add (array4, 0, iot_data_alloc_ui8(30));
  iot_data_array_add (array4, 1, iot_data_alloc_ui8(40));

  iot_data_array_add (array1, 0, array3);
  iot_data_array_add (array1, 1, array4);

  iot_data_t *array2 = iot_data_copy (array1);

  CU_ASSERT (iot_data_equal (array1, array2));

  iot_data_free (array1);
  iot_data_free (array2);
}

static void test_data_copy_map_base64_to_blob (void)
{
  iot_data_t * map = iot_data_alloc_map (IOT_DATA_STRING);
  iot_data_t * key = iot_data_alloc_string ("key1", IOT_DATA_REF);
  iot_data_t * val = iot_data_alloc_string ("SGVsbG8gV29ybGQhCg==", IOT_DATA_REF);

  const iot_data_t * data;
  const uint8_t * bytes;
  uint32_t len;
  iot_data_map_add (map, key, val);

  iot_data_t *dest_map = iot_data_copy (map);

  CU_ASSERT (iot_data_map_base64_to_blob (dest_map, key))
  data = iot_data_map_get (dest_map, key);
  CU_ASSERT (data != NULL)
  CU_ASSERT (iot_data_type (data) == IOT_DATA_BLOB)
  bytes = iot_data_blob (data, &len);
  CU_ASSERT (len == 13)
  CU_ASSERT (strncmp ((char *) bytes, "Hello World!\n", len) == 0)
  iot_data_free (map);
  iot_data_free (dest_map);
}

=======
static void test_map_size (void)
{
  iot_data_t * map = iot_data_alloc_map (IOT_DATA_STRING);
  CU_ASSERT (!iot_data_map_size (map));

  iot_data_t * val = iot_data_alloc_ui32 (1u);
  iot_data_t * key = iot_data_alloc_string ("element1", IOT_DATA_REF);

  iot_data_map_add (map, key, val);
  iot_data_add_ref (key);

  CU_ASSERT (iot_data_map_size (map) == 1);

  /* update the value to the same key */
  val = iot_data_alloc_ui32 (2u);
  iot_data_map_add (map, key, val);
  CU_ASSERT (iot_data_map_size (map) == 1);

  iot_data_string_map_add (map, "element2", iot_data_alloc_string ("data", IOT_DATA_REF));
  CU_ASSERT (iot_data_map_size (map) == 2);

  iot_data_free (map);
}
>>>>>>> ef5cef77

void cunit_data_test_init (void)
{
  CU_pSuite suite = CU_add_suite ("data", suite_init, suite_clean);

  CU_add_test (suite, "data_types", test_data_types);
  CU_add_test (suite, "data_blob_key", test_data_blob_key);
  CU_add_test (suite, "data_string_array", test_data_string_array);
  CU_add_test (suite, "data_to_json", test_data_to_json);
  CU_add_test (suite, "data_from_json", test_data_from_json);
  CU_add_test (suite, "data_address", test_data_address);
  CU_add_test (suite, "data_name_type", test_data_name_type);
  CU_add_test (suite, "data_from_string", test_data_from_string);
  CU_add_test (suite, "data_from_strings", test_data_from_strings);
  CU_add_test (suite, "data_from_base64", test_data_from_base64);
  CU_add_test (suite, "data_map_base64_to_blob", test_data_map_base64_to_blob);
  CU_add_test (suite, "data_increment", test_data_increment);
  CU_add_test (suite, "data_decrement", test_data_decrement);
  CU_add_test (suite, "data_map_size", test_map_size);

  CU_add_test (suite, "data_check_equal_int8", test_data_equal_int8);
  CU_add_test (suite, "data_check_equal_uint16", test_data_equal_uint16);
  CU_add_test (suite, "data_check_equal_float32", test_data_equal_float32);
  CU_add_test (suite, "data_check_equal_string", test_data_equal_string);
  CU_add_test (suite, "data_check_equal_array_ui8", test_data_equal_array_ui8);
  CU_add_test (suite, "data_check_equal_array_ui8_refcount", test_data_equal_array_ui8_refcount);
  CU_add_test (suite, "data_check_unequal_array_ui8", test_data_unequal_array_ui8);
  CU_add_test (suite, "data_check_equal_array_string", test_data_equal_array_string);
  CU_add_test (suite, "data_check_equal_blob", test_data_equal_blob);
  CU_add_test (suite, "data_check_equal_map", test_data_equal_map);
  CU_add_test (suite, "data_check_equal_map_refcount", test_data_equal_map_refcount);
  CU_add_test (suite, "data_check_unequal_map_size", test_data_unequal_map_size);

  CU_add_test (suite, "data_check_unequal_key_map", test_data_unequal_key_map);
  CU_add_test (suite, "data_check_unequal_value_map", test_data_unequal_value_map);
  CU_add_test (suite, "data_check_equal_nested_array", test_data_equal_nested_array);
  CU_add_test (suite, "data_check_unequal_nested_array", test_data_unequal_nested_array);
  CU_add_test (suite, "data_check_equal_array_map", test_data_equal_array_map);
  CU_add_test (suite, "data_check_unequal_array_map", test_data_unequal_array_map);

  CU_add_test (suite, "data_copy_string", test_data_copy_string);
  CU_add_test (suite, "data_copy_ui8", test_data_copy_ui8);
  CU_add_test (suite, "data_copy_blob", test_data_copy_blob);
  CU_add_test (suite, "data_copy_array_ui8", test_data_copy_array_ui8);
  CU_add_test (suite, "data_copy_array_strings", test_data_copy_array_strings);
  CU_add_test (suite, "data_copy_nested_array", test_data_copy_nested_array);
  CU_add_test (suite, "data_copy_map", test_data_copy_map);
  CU_add_test (suite, "data_copy_map_base64_to_blob", test_data_copy_map_base64_to_blob);
}<|MERGE_RESOLUTION|>--- conflicted
+++ resolved
@@ -882,7 +882,6 @@
   iot_data_free (data_map2);
 }
 
-<<<<<<< HEAD
 static void test_data_copy_string (void)
 {
   iot_data_t * src = iot_data_alloc_string ("src", IOT_DATA_REF);
@@ -912,6 +911,42 @@
 
   uint8_t get_src = iot_data_ui8 (dest);
   CU_ASSERT (get_src == 5);
+  iot_data_free (dest);
+}
+
+static void test_data_copy_i8 (void)
+{
+  iot_data_t * src = iot_data_alloc_i8 (-128);
+  iot_data_t * dest = iot_data_copy (src);
+
+  iot_data_free (src);
+
+  int8_t get_src = iot_data_i8 (dest);
+  CU_ASSERT (get_src == -128);
+  iot_data_free (dest);
+}
+
+static void test_data_copy_uint16 (void)
+{
+  iot_data_t * src = iot_data_alloc_ui16 (10);
+  iot_data_t * dest = iot_data_copy (src);
+
+  iot_data_free (src);
+
+  uint16_t get_src = iot_data_ui16 (dest);
+  CU_ASSERT (get_src == 10);
+  iot_data_free (dest);
+}
+
+static void test_data_copy_float64 (void)
+{
+  iot_data_t * src = iot_data_alloc_f64 (-123.45f);
+  iot_data_t * dest = iot_data_copy (src);
+
+  iot_data_free (src);
+
+  double get_src = iot_data_f64 (dest);
+  CU_ASSERT (get_src == -123.45f);
   iot_data_free (dest);
 }
 
@@ -937,6 +972,27 @@
   iot_data_free (dest);
 
   src = iot_data_alloc_blob (calloc (1, sizeof (data)), 4, IOT_DATA_TAKE);
+  dest = iot_data_copy (src);
+
+  CU_ASSERT (iot_data_type (dest) == IOT_DATA_BLOB);
+  CU_ASSERT (iot_data_equal (src, dest));
+  iot_data_free (src);
+  iot_data_free (dest);
+}
+
+static void test_data_copy_blob_chars (void)
+{
+  uint8_t data [5] = { 'H', 'e', 'l', 'l', 'o' };
+
+  iot_data_t * src = iot_data_alloc_blob (data, sizeof (data), IOT_DATA_REF);
+  iot_data_t * dest = iot_data_copy (src);
+
+  CU_ASSERT (iot_data_type (dest) == IOT_DATA_BLOB);
+  CU_ASSERT (iot_data_equal (src, dest));
+  iot_data_free (src);
+  iot_data_free (dest);
+
+  src = iot_data_alloc_blob (data, sizeof (data), IOT_DATA_COPY);
   dest = iot_data_copy (src);
 
   CU_ASSERT (iot_data_type (dest) == IOT_DATA_BLOB);
@@ -1068,7 +1124,6 @@
   iot_data_free (dest_map);
 }
 
-=======
 static void test_map_size (void)
 {
   iot_data_t * map = iot_data_alloc_map (IOT_DATA_STRING);
@@ -1082,7 +1137,7 @@
 
   CU_ASSERT (iot_data_map_size (map) == 1);
 
-  /* update the value to the same key */
+  /* update value for the same key */
   val = iot_data_alloc_ui32 (2u);
   iot_data_map_add (map, key, val);
   CU_ASSERT (iot_data_map_size (map) == 1);
@@ -1092,7 +1147,6 @@
 
   iot_data_free (map);
 }
->>>>>>> ef5cef77
 
 void cunit_data_test_init (void)
 {
@@ -1133,9 +1187,13 @@
   CU_add_test (suite, "data_check_equal_array_map", test_data_equal_array_map);
   CU_add_test (suite, "data_check_unequal_array_map", test_data_unequal_array_map);
 
+  CU_add_test (suite, "data_copy_ui8", test_data_copy_ui8);
+  CU_add_test (suite, "data_copy_int8", test_data_copy_i8);
+  CU_add_test (suite, "data_copy_uint16", test_data_copy_uint16);
+  CU_add_test (suite, "data_copy_float64", test_data_copy_float64);
   CU_add_test (suite, "data_copy_string", test_data_copy_string);
-  CU_add_test (suite, "data_copy_ui8", test_data_copy_ui8);
   CU_add_test (suite, "data_copy_blob", test_data_copy_blob);
+  CU_add_test (suite, "data_copy_blob", test_data_copy_blob_chars);
   CU_add_test (suite, "data_copy_array_ui8", test_data_copy_array_ui8);
   CU_add_test (suite, "data_copy_array_strings", test_data_copy_array_strings);
   CU_add_test (suite, "data_copy_nested_array", test_data_copy_nested_array);
