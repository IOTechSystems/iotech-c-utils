/*
 * Copyright (c) 2020
 * IoTech Ltd
 *
 * SPDX-License-Identifier: Apache-2.0
 */

#include <iot/threadpool.h>
#include <iot/iot.h>
#include <CUnit.h>
#include "scheduler.h"

static atomic_uint_fast32_t sum_test;
static atomic_uint_fast32_t sum_work1, sum_work2, sum_work3, sum_work5;
static atomic_uint_fast32_t counter;
static iot_logger_t *logger = NULL;

static void reset_counters (void)
{
  atomic_store (&sum_test, 0);
  atomic_store (&sum_work5, 0);
  atomic_store (&sum_work1, 0);
  atomic_store (&sum_work2, 0);
  atomic_store (&sum_work3, 0);
  atomic_store (&counter, 0);
}

static void * do_work1 (void *in)
{
  for (uint32_t i = 0; i < 10; ++i)
  {
    atomic_fetch_add (&sum_work1, 1u);
  }
  return NULL;
}

static void * do_work2 (void *in)
{
  for (uint32_t i = 0; i < 20; ++i)
  {
    atomic_fetch_add (&sum_work2, i);
  }
  return NULL;
}

static void * do_work3 (void *in)
{
  for (int i = 0; i < 30; ++i)
  {
    atomic_fetch_add (&sum_work3, i);
  }
  return NULL;
}

static void * do_work4 (void *in)
{
  atomic_fetch_add (&sum_test, 1u);
  return NULL;
}

static void * do_work5 (void *in)
{
  atomic_fetch_add (&sum_work5, 1u);
  return NULL;
}

static void * do_count (void *in)
{
  atomic_fetch_add (&counter, 1u);
  return NULL;
}

static void * sched_create (void * data)
{
  *(int *)data = 10;
  return data;
}

static void sched_free (void * data)
{
  free (data);
}

static int suite_init (void)
{
  logger = iot_logger_alloc ("Test", IOT_LOG_WARN, true);
  return 0;
}

static int suite_clean (void)
{
  iot_logger_free (logger);
  return 0;
}

static void cunit_scheduler_start (void)
{
  iot_threadpool_t *pool = iot_threadpool_alloc (4u, 0u, IOT_THREAD_NO_PRIORITY, IOT_THREAD_NO_AFFINITY, logger);
  iot_scheduler_t *scheduler = iot_scheduler_alloc (IOT_THREAD_NO_PRIORITY, IOT_THREAD_NO_AFFINITY, logger);

  reset_counters ();
  iot_threadpool_start (pool);
  iot_scheduler_start (scheduler);

  iot_schedule_t *sched1 = iot_schedule_create (scheduler, do_work1, NULL, NULL, IOT_MS_TO_NS (500), 0, 0, pool, IOT_THREAD_NO_PRIORITY);
  CU_ASSERT (sched1 != NULL)
  iot_schedule_t *sched2 = iot_schedule_create (scheduler, do_work2, NULL, NULL, IOT_SEC_TO_NS (1), 0, 0, pool, IOT_THREAD_NO_PRIORITY);
  CU_ASSERT (sched2 != NULL)
  iot_schedule_t *sched3 = iot_schedule_create (scheduler, do_work3, NULL, NULL, IOT_SEC_TO_NS (1), 0, 0, pool, IOT_THREAD_NO_PRIORITY);
  CU_ASSERT (sched3 != NULL)

  CU_ASSERT (iot_schedule_add (scheduler, sched1))
  CU_ASSERT (iot_schedule_add (scheduler, sched2))

  sleep (2);

  CU_ASSERT (atomic_load (&sum_work1) > 0u)
  CU_ASSERT (atomic_load (&sum_work2) > 0u)
  CU_ASSERT (atomic_load (&sum_work3) == 0u)

  iot_threadpool_free (pool);
  iot_scheduler_free (scheduler);
}

static void cunit_scheduler_stop (void)
{
  iot_threadpool_t *pool = iot_threadpool_alloc (4u, 0u, IOT_THREAD_NO_PRIORITY, IOT_THREAD_NO_AFFINITY, logger);
  iot_scheduler_t *scheduler = iot_scheduler_alloc (IOT_THREAD_NO_PRIORITY, IOT_THREAD_NO_AFFINITY, logger);

  reset_counters ();
  iot_threadpool_start (pool);
  iot_scheduler_start (scheduler);
  sum_test = 0;

  iot_schedule_t *sched1 = iot_schedule_create (scheduler, do_work4, NULL, NULL, IOT_MS_TO_NS (1), 0, 1, pool, IOT_THREAD_NO_PRIORITY);
  CU_ASSERT (sched1 != NULL)
  CU_ASSERT (iot_schedule_add (scheduler, sched1))

  sleep (2);
  iot_scheduler_stop (scheduler);
  CU_ASSERT (atomic_load (&sum_test) == 1u)

  iot_threadpool_free (pool);
  iot_scheduler_free (scheduler);
}

static void cunit_scheduler_create (void)
{
  iot_threadpool_t *pool = iot_threadpool_alloc (4u, 0u, IOT_THREAD_NO_PRIORITY, IOT_THREAD_NO_AFFINITY, logger);
  iot_scheduler_t *scheduler = iot_scheduler_alloc (IOT_THREAD_NO_PRIORITY, IOT_THREAD_NO_AFFINITY, logger);

  iot_threadpool_start (pool);
  iot_scheduler_start (scheduler);
  reset_counters ();

  iot_schedule_t *sched1 = iot_schedule_create (scheduler, do_work4, NULL, NULL, IOT_MS_TO_NS (250), 0, 1, pool, IOT_THREAD_NO_PRIORITY);
  iot_schedule_t *sched2 = iot_schedule_create (scheduler, do_work5, NULL, NULL, IOT_MS_TO_NS (1), 0, 0, pool, IOT_THREAD_NO_PRIORITY);

  CU_ASSERT (sched1 != NULL)
  CU_ASSERT (sched2 != NULL)
  CU_ASSERT (iot_schedule_add (scheduler, sched1))
  CU_ASSERT (iot_schedule_add (scheduler, sched2))
  iot_scheduler_start (scheduler);

  sleep (2);
  iot_scheduler_stop (scheduler);
  CU_ASSERT (atomic_load (&sum_test) == 1u)
  CU_ASSERT (atomic_load (&sum_work5) > 5u)

  iot_threadpool_free (pool);
  iot_scheduler_free (scheduler);
}

static void cunit_scheduler_remove (void)
{
  iot_threadpool_t *pool = iot_threadpool_alloc (4u, 0u, IOT_THREAD_NO_PRIORITY, IOT_THREAD_NO_AFFINITY, logger);
  iot_scheduler_t *scheduler = iot_scheduler_alloc (IOT_THREAD_NO_PRIORITY, IOT_THREAD_NO_AFFINITY, logger);

  iot_threadpool_start (pool);
  iot_scheduler_start (scheduler);
  reset_counters ();

  iot_schedule_t *sched1 = iot_schedule_create (scheduler, do_work4, NULL, NULL, IOT_MS_TO_NS (1), 0, 1, pool, IOT_THREAD_NO_PRIORITY);
  iot_schedule_t *sched2 = iot_schedule_create (scheduler, do_work5, NULL, NULL, IOT_MS_TO_NS (1), 0, 0, pool, IOT_THREAD_NO_PRIORITY);
  iot_schedule_t *sched3 = iot_schedule_create (scheduler, do_work5, NULL, NULL, IOT_MS_TO_NS (1), 0, 0, pool, IOT_THREAD_NO_PRIORITY);
  iot_schedule_t *sched4 = iot_schedule_create (scheduler, do_work3, NULL, NULL, IOT_MS_TO_NS (1), 0, 0, pool, IOT_THREAD_NO_PRIORITY);
  iot_schedule_t *sched5 = iot_schedule_create (scheduler, do_work3, NULL, NULL, IOT_MS_TO_NS (1), 0, 0, pool, IOT_THREAD_NO_PRIORITY);
  iot_schedule_t *sched6 = iot_schedule_create (scheduler, do_work3, NULL, NULL, IOT_MS_TO_NS (1), 0, 0, pool, IOT_THREAD_NO_PRIORITY);

  CU_ASSERT (sched1 != NULL)
  CU_ASSERT (sched2 != NULL)
  CU_ASSERT (sched3 != NULL)
  CU_ASSERT (sched4 != NULL)
  CU_ASSERT (sched5 != NULL)
  CU_ASSERT (sched6 != NULL)
  CU_ASSERT (iot_schedule_add (scheduler, sched1))
  CU_ASSERT (iot_schedule_add (scheduler, sched2))
  CU_ASSERT (iot_schedule_add (scheduler, sched3))
  CU_ASSERT (iot_schedule_add (scheduler, sched4))
  CU_ASSERT (iot_schedule_add (scheduler, sched5))
  CU_ASSERT (iot_schedule_add (scheduler, sched6))

  sleep (1);

  iot_schedule_remove (scheduler, sched2);
  iot_schedule_remove (scheduler, sched3);
  CU_ASSERT (atomic_load (&sum_test) == 1u)
  CU_ASSERT (atomic_load (&sum_work5) > 20u)

  uint32_t temp = atomic_load (&sum_work5);
  sleep (1);

  CU_ASSERT (temp <= (atomic_load (&sum_work5) + 2u))

  iot_schedule_delete (scheduler, sched3);
  iot_threadpool_free (pool);
  iot_scheduler_free (scheduler);
}

static void cunit_scheduler_delete (void)
{
  iot_threadpool_t *pool = iot_threadpool_alloc (4u, 0u, IOT_THREAD_NO_PRIORITY, IOT_THREAD_NO_AFFINITY, logger);
  iot_scheduler_t *scheduler = iot_scheduler_alloc (IOT_THREAD_NO_PRIORITY, IOT_THREAD_NO_AFFINITY, logger);

  iot_threadpool_start (pool);
  reset_counters ();

  iot_schedule_t *sched1 = iot_schedule_create (scheduler, do_work3, NULL,NULL, IOT_MS_TO_NS (1), 0, 1, pool, IOT_THREAD_NO_PRIORITY);
  iot_schedule_t *sched2 = iot_schedule_create (scheduler, do_work4, NULL,NULL, IOT_MS_TO_NS (1), 0, 1, pool, IOT_THREAD_NO_PRIORITY);
  iot_schedule_t *sched3 = iot_schedule_create (scheduler, do_work3, NULL,NULL, IOT_MS_TO_NS (1), 0, 0, pool, IOT_THREAD_NO_PRIORITY);
  iot_schedule_t *sched4 = iot_schedule_create (scheduler, do_work3, NULL,NULL, IOT_MS_TO_NS (1), 0, 0, pool, IOT_THREAD_NO_PRIORITY);
  iot_schedule_t *sched5 = iot_schedule_create (scheduler, do_work5, NULL,NULL, IOT_MS_TO_NS (1), 0, 0, pool, IOT_THREAD_NO_PRIORITY);
  iot_schedule_t *sched6 = iot_schedule_create (scheduler, do_work3, NULL,NULL, IOT_MS_TO_NS (1), 0, 0, pool, IOT_THREAD_NO_PRIORITY);

  CU_ASSERT (sched1 != NULL)
  CU_ASSERT (sched2 != NULL)
  CU_ASSERT (sched3 != NULL)
  CU_ASSERT (sched4 != NULL)
  CU_ASSERT (sched5 != NULL)
  CU_ASSERT (sched6 != NULL)
  CU_ASSERT (iot_schedule_add (scheduler, sched1))
  CU_ASSERT (iot_schedule_add (scheduler, sched2))
  CU_ASSERT (iot_schedule_add (scheduler, sched3))
  CU_ASSERT (iot_schedule_add (scheduler, sched4))
  CU_ASSERT (iot_schedule_add (scheduler, sched5))
  CU_ASSERT (iot_schedule_add (scheduler, sched6))

  iot_scheduler_start (scheduler);
  sleep (1);

  iot_schedule_delete (scheduler, sched5);
  iot_scheduler_stop (scheduler);
  iot_threadpool_wait (pool);

  CU_ASSERT (atomic_load (&sum_test) == 1u)
  CU_ASSERT (atomic_load (&sum_work5) > 20u)

  uint32_t temp = atomic_load (&sum_work5);
  iot_scheduler_start (scheduler);
  sleep (1);

  CU_ASSERT (temp == atomic_load (&sum_work5))
  iot_threadpool_free (pool);
  iot_scheduler_free (scheduler);
}

static void cunit_scheduler_refcount (void)
{
  iot_threadpool_t *pool = iot_threadpool_alloc (4u, 0u, IOT_THREAD_NO_PRIORITY, IOT_THREAD_NO_AFFINITY, logger);
  iot_scheduler_t *scheduler = iot_scheduler_alloc (IOT_THREAD_NO_PRIORITY, IOT_THREAD_NO_AFFINITY, logger);
  iot_scheduler_add_ref (scheduler);
  iot_scheduler_free (scheduler);
  iot_scheduler_free (scheduler);
  iot_scheduler_free (NULL);
  iot_threadpool_free (pool);
}

static void cunit_scheduler_nrepeat (void)
{
  iot_threadpool_t *pool = iot_threadpool_alloc (2u, 0u, IOT_THREAD_NO_PRIORITY, IOT_THREAD_NO_AFFINITY, logger);
  iot_scheduler_t *scheduler = iot_scheduler_alloc (IOT_THREAD_NO_PRIORITY, IOT_THREAD_NO_AFFINITY, logger);
  CU_ASSERT (scheduler != NULL)

  reset_counters ();
  iot_schedule_t *sched1 = iot_schedule_create (scheduler, do_count, NULL,NULL, IOT_MS_TO_NS (100), 0, 5, pool, IOT_THREAD_NO_PRIORITY);
  CU_ASSERT (iot_schedule_add (scheduler, sched1))

  iot_threadpool_start (pool);
  iot_scheduler_start (scheduler);

  sleep (2);

  iot_scheduler_stop (scheduler);
  CU_ASSERT (atomic_load (&counter) == 5u)
  CU_ASSERT (iot_schedule_dropped (sched1) == 0)

  iot_threadpool_free (pool);
  iot_scheduler_free (scheduler);
}

static void cunit_scheduler_starttime (void)
{
  iot_threadpool_t *pool = iot_threadpool_alloc (2u, 0u, IOT_THREAD_NO_PRIORITY, IOT_THREAD_NO_AFFINITY, logger);
  iot_scheduler_t *scheduler = iot_scheduler_alloc (IOT_THREAD_NO_PRIORITY, IOT_THREAD_NO_AFFINITY, logger);
  CU_ASSERT (scheduler != NULL)

  reset_counters ();
  iot_schedule_t *sched1 = iot_schedule_create (scheduler, do_work4, NULL,NULL, IOT_MS_TO_NS (100), IOT_MS_TO_NS (100), 1, pool, IOT_THREAD_NO_PRIORITY);
  CU_ASSERT (iot_schedule_add (scheduler, sched1))
  iot_threadpool_start (pool);
  iot_scheduler_start (scheduler);
  sleep (2);

  iot_scheduler_stop (scheduler);
  CU_ASSERT (atomic_load (&sum_test) == 1)

  iot_threadpool_free (pool);
  iot_scheduler_free (scheduler);
}

static void cunit_scheduler_reset (void)
{
  iot_threadpool_t *pool = iot_threadpool_alloc (2u, 0u, IOT_THREAD_NO_PRIORITY, IOT_THREAD_NO_AFFINITY, logger);
  iot_scheduler_t *scheduler = iot_scheduler_alloc (IOT_THREAD_NO_PRIORITY, IOT_THREAD_NO_AFFINITY, logger);
  CU_ASSERT (scheduler != NULL)

  reset_counters ();
<<<<<<< HEAD
  iot_schedule_t *sched1 = iot_schedule_create (scheduler, do_work4, NULL,NULL, IOT_MS_TO_NS (2000), IOT_MS_TO_NS (100), 10, pool, IOT_THREAD_NO_PRIORITY);
=======
  iot_schedule_t *sched1 = iot_schedule_create (scheduler, do_work4, NULL,NULL, IOT_MS_TO_NS (1000), IOT_MS_TO_NS (100), 10, pool, IOT_THREAD_NO_PRIORITY);
>>>>>>> cf5a02c4
  CU_ASSERT (iot_schedule_add (scheduler, sched1))
  iot_threadpool_start (pool);
  iot_scheduler_start (scheduler);

<<<<<<< HEAD
  sleep (1);
  iot_schedule_reset (scheduler, sched1);
  sleep (1);
  iot_schedule_reset (scheduler, sched1);
  sleep (1);
=======
  sleep (2);
>>>>>>> cf5a02c4
  iot_schedule_reset (scheduler, sched1);
  sleep (1);

  iot_scheduler_stop (scheduler);
<<<<<<< HEAD
  CU_ASSERT (atomic_load (&sum_test) == 1)
=======
  CU_ASSERT (atomic_load (&sum_test) == 2)
>>>>>>> cf5a02c4

  iot_threadpool_free (pool);
  iot_scheduler_free (scheduler);
}

static void cunit_scheduler_setpriority (void)
{
  int prio_max = sched_get_priority_max (SCHED_FIFO);
  int prio_min = sched_get_priority_min (SCHED_FIFO);
  iot_threadpool_t *pool = iot_threadpool_alloc (2u, 0u, IOT_THREAD_NO_PRIORITY, IOT_THREAD_NO_AFFINITY, logger);
  iot_scheduler_t *scheduler = iot_scheduler_alloc (IOT_THREAD_NO_PRIORITY, IOT_THREAD_NO_AFFINITY, logger);
  CU_ASSERT (scheduler != NULL)

  reset_counters ();
  iot_schedule_t *sched1 = iot_schedule_create (scheduler, do_count, NULL, NULL, IOT_MS_TO_NS (10), 0, 100, pool, prio_max);
  CU_ASSERT (iot_schedule_add (scheduler, sched1))

  iot_schedule_t *sched2 = iot_schedule_create (scheduler, do_work4, NULL, NULL, IOT_MS_TO_NS (1000), IOT_MS_TO_NS (1000), 5, pool, prio_min);
  CU_ASSERT (iot_schedule_add (scheduler, sched2))

  iot_threadpool_start (pool);
  iot_scheduler_start (scheduler);

  sleep (2);

  iot_scheduler_stop (scheduler);

  CU_ASSERT (atomic_load (&counter) == 100u)
  CU_ASSERT (atomic_load (&sum_test) >= 1u)

  iot_threadpool_free (pool);
  iot_scheduler_free (scheduler);
}

static void cunit_scheduler_setfreefn (void)
{
  int prio_max = sched_get_priority_max (SCHED_FIFO);
  iot_threadpool_t *pool = iot_threadpool_alloc (2u, 0u, IOT_THREAD_NO_PRIORITY, IOT_THREAD_NO_AFFINITY, logger);
  iot_scheduler_t *scheduler = iot_scheduler_alloc (IOT_THREAD_NO_PRIORITY, IOT_THREAD_NO_AFFINITY, logger);
  CU_ASSERT (scheduler != NULL)

  void *test_arg = malloc (sizeof (int));

  iot_schedule_t *sched1 = iot_schedule_create (scheduler, sched_create, sched_free, test_arg, IOT_MS_TO_NS (10), 0, 1, pool, prio_max);
  CU_ASSERT (iot_schedule_add (scheduler, sched1))

  iot_threadpool_start (pool);
  iot_scheduler_start (scheduler);

  sleep (2);

  iot_scheduler_stop (scheduler);
  iot_threadpool_free (pool);
  iot_scheduler_free (scheduler);

}

extern void cunit_scheduler_test_init ()
{
  CU_pSuite suite = CU_add_suite ("scheduler", suite_init, suite_clean);
  CU_add_test (suite, "scheduler_start", cunit_scheduler_start);
  CU_add_test (suite, "scheduler_stop", cunit_scheduler_stop);
  CU_add_test (suite, "scheduler_create", cunit_scheduler_create);
  CU_add_test (suite, "scheduler_remove", cunit_scheduler_remove);
  CU_add_test (suite, "scheduler_delete", cunit_scheduler_delete);
  CU_add_test (suite, "scheduler_refcount", cunit_scheduler_refcount);
  CU_add_test (suite, "scheduler_nrepeat", cunit_scheduler_nrepeat);
  CU_add_test (suite, "scheduler_starttime", cunit_scheduler_starttime);
  CU_add_test (suite, "scheduler_reset", cunit_scheduler_reset);
  CU_add_test (suite, "scheduler_setpriority", cunit_scheduler_setpriority);
  CU_add_test (suite, "scheduler_freefn", cunit_scheduler_setfreefn);
}
<|MERGE_RESOLUTION|>--- conflicted
+++ resolved
@@ -325,33 +325,17 @@
   CU_ASSERT (scheduler != NULL)
 
   reset_counters ();
-<<<<<<< HEAD
-  iot_schedule_t *sched1 = iot_schedule_create (scheduler, do_work4, NULL,NULL, IOT_MS_TO_NS (2000), IOT_MS_TO_NS (100), 10, pool, IOT_THREAD_NO_PRIORITY);
-=======
   iot_schedule_t *sched1 = iot_schedule_create (scheduler, do_work4, NULL,NULL, IOT_MS_TO_NS (1000), IOT_MS_TO_NS (100), 10, pool, IOT_THREAD_NO_PRIORITY);
->>>>>>> cf5a02c4
-  CU_ASSERT (iot_schedule_add (scheduler, sched1))
-  iot_threadpool_start (pool);
-  iot_scheduler_start (scheduler);
-
-<<<<<<< HEAD
-  sleep (1);
+  CU_ASSERT (iot_schedule_add (scheduler, sched1))
+  iot_threadpool_start (pool);
+  iot_scheduler_start (scheduler);
+
+  sleep (2);
   iot_schedule_reset (scheduler, sched1);
   sleep (1);
-  iot_schedule_reset (scheduler, sched1);
-  sleep (1);
-=======
-  sleep (2);
->>>>>>> cf5a02c4
-  iot_schedule_reset (scheduler, sched1);
-  sleep (1);
-
-  iot_scheduler_stop (scheduler);
-<<<<<<< HEAD
-  CU_ASSERT (atomic_load (&sum_test) == 1)
-=======
+
+  iot_scheduler_stop (scheduler);
   CU_ASSERT (atomic_load (&sum_test) == 2)
->>>>>>> cf5a02c4
 
   iot_threadpool_free (pool);
   iot_scheduler_free (scheduler);
