--- conflicted
+++ resolved
@@ -118,10 +118,6 @@
   return comp;
 }
 
-<<<<<<< HEAD
-=======
-
->>>>>>> d5becffd
 static void iot_update_parsed (iot_parsed_holder_t * holder, const char * str, size_t len)
 {
   holder->len += len;
@@ -140,15 +136,8 @@
 
   if (str)
   {
-<<<<<<< HEAD
     const char *start = str;
     char *end;
-=======
-    const char * start = str;
-    const char * end;
-    char * key;
->>>>>>> d5becffd
-
     holder.size = strlen (str);
     holder.parsed = malloc (holder.size);
 
@@ -158,7 +147,6 @@
       {
         if ((end = strchr (start, '}'))) // Look for "}"
         {
-<<<<<<< HEAD
           start += 2;
           if (start == end) // Checks edge case of ${}
           {
@@ -170,25 +158,12 @@
           if (env)
           {
             *end = '}';
-=======
-          size_t len = (size_t) ((end - start) - 2);
-          key = strndup( start + 2, len);
-          const char * env = getenv (key);
-          if (env)
-          {
-            free (key);
->>>>>>> d5becffd
             iot_update_parsed (&holder, env, strlen (env));
           }
           else
           {
             if (logger == NULL) logger = iot_logger_default ();
-<<<<<<< HEAD
             iot_log_error (logger, "Unable to resolve environment variable: %s", start);
-=======
-            iot_log_error (logger, "Unable to resolve environment variable: %s", key);
-            free (key);
->>>>>>> d5becffd
             free (holder.parsed);
             goto FAIL;
           }
