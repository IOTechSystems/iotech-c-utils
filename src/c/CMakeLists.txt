--- conflicted
+++ resolved
@@ -24,20 +24,14 @@
   set (CMAKE_C_FLAGS "${CMAKE_C_FLAGS} -D__LIBMUSL__")
 endif ()
 
-<<<<<<< HEAD
-
 find_package (Libpaho REQUIRED)
 if (NOT PAHO_FOUND)
     message (FATAL_ERROR "Libpaho library or header not found")
 endif ()
 set (LINK_LIBRARIES ${PAHO_LIBRARIES})
 
-# Set default files to compile and libraries
-=======
 # Set files to compile
->>>>>>> 3da10501
-
-set (C_FILES bus.c data.c json.c logger.c os.c scheduler.c thread.c threadpool.c)
+set (C_FILES bus.c data.c json.c logger.c os.c scheduler.c thread.c threadpool.c mqtt/export-mqtt.c)
 if (IOT_BUILD_COMPONENTS)
   set (C_FILES ${C_FILES} container.c)
   set (CMAKE_C_FLAGS "${CMAKE_C_FLAGS} -DIOT_BUILD_COMPONENTS")
