#!/bin/sh
set -e -x

# Build APK, DEB or RPM packages

# Process arguments

while [ $# -gt 0 ]
do
  case $1 in
    -barch)
      shift 1
      BARCH=$1
      shift 1
    ;;
    -root)
      shift 1
      ROOT=$1
      shift 1
    ;;
    *)
      shift 1
    ;;
  esac
done

BROOT="${ROOT}/${BARCH}"
VER=$(cut -d . -f 1,2,3 < ${ROOT}/VERSION)
FULL_VER=$(cut -d . -f 1,2,3,4 < ${ROOT}/VERSION)
PKG_VER=$(cut -d . -f 1,2 < ${ROOT}/VERSION)
REL_VER=$(cut -d . -f 4 < ${ROOT}/VERSION)

MAINT_EMAIL="IOTech Support <support@iotechsys.com>"
DESC_MAIN="IOT C Framework"
DESC_DEV="IOT C Framework (dev)"
DESC_DBG="IOT C Framework (debug)"
FPM=fpm

build_apk ()
{
  export SRC=$2
  REPO=/tmp/repo
  mkdir -p /iotech-iot/apks/build
  cp /iotech-iot/scripts/APKBUILD /iotech-iot/apks/build
  cp $1/${SRC}.tar.gz /iotech-iot/apks/build
  cd /iotech-iot/apks/build
  /usr/bin/abuild -F checksum
  /usr/bin/abuild -F -d -P ${REPO}
  mv ${REPO}/apks/${OS_ARCH}/*.apk /iotech-iot/${BARCH}/apks
  cd /iotech-iot
  rm -rf /iotech-iot/apks/build ${REPO}
}

case ${SYSTEM} in
  alpine*)
    cd ${ROOT}
    case ${BARCH} in
      arm64)
        OS_ARCH=aarch64
        ;;
      arm32)
        OS_ARCH=armv7
        ;;
      *)
        OS_ARCH=${BARCH}
        ;;
    esac

    export VER PKG_VER REL_VER OS_ARCH
    mkdir /iotech-iot/${BARCH}/apks
    chmod 0644 /iotech-iot/scripts/apk.key
    printf '%s' "PACKAGER_PRIVKEY=/iotech-iot/scripts/apk.key" >> /etc/abuild.conf
    export DEV=
    export DEPS=yaml
    build_apk "${BROOT}/release" "iotech-iot-${PKG_VER}-${VER}_${OS_ARCH}"
    export DEV=-dev
    export DEPS="iotech-iot-${PKG_VER}"
    build_apk "${BROOT}/release" "iotech-iot-${PKG_VER}-${VER}_${OS_ARCH}"
    export DEV=-dbg
    export DEPS=yaml
    build_apk "${BROOT}/debug" "iotech-iot-dev-${PKG_VER}-${VER}_${OS_ARCH}"
    ;;
  debian*|ubuntu*)
    OS_ARCH=$(dpkg --print-architecture)
    cd ${ROOT}/${BARCH}/release

    ${FPM} -s dir -t deb -n iotech-iot-${PKG_VER} -v "${FULL_VER}" \
      --deb-no-default-config-files --deb-changelog ../../RELEASE_NOTES.md \
      -C _CPack_Packages/Linux/TGZ/iotech-iot-${PKG_VER}-${VER}_${OS_ARCH} \
      --deb-priority "optional" --category "devel" --prefix /opt/iotech/iot/${PKG_VER} \
      --description "${DESC_MAIN}" \
      --vendor "IOTech" --maintainer "${MAINT_EMAIL}" \
      --exclude include --exclude docs --exclude examples \
      --depends libyaml-0-2

    ${FPM} -s dir -t deb -n iotech-iot-${PKG_VER}-dev -v "${FULL_VER}" \
      --deb-no-default-config-files --deb-changelog ../../RELEASE_NOTES.md \
      -C _CPack_Packages/Linux/TGZ/iotech-iot-${PKG_VER}-${VER}_${OS_ARCH} \
      --deb-priority "optional" --category "devel" --prefix /opt/iotech/iot/${PKG_VER} \
      --description "${DESC_DEV}" \
      --vendor "IOTech" --maintainer "${MAINT_EMAIL}" \
      --exclude lib \
      --depends iotech-iot-${PKG_VER}

    rm *.tar.gz

    cd ${ROOT}/${BARCH}/debug

    ${FPM} -s dir -t deb -n iotech-iot-${PKG_VER}-dbg -v "${FULL_VER}" \
      --deb-no-default-config-files --deb-changelog ../../RELEASE_NOTES.md \
      -C _CPack_Packages/Linux/TGZ/iotech-iot-dev-${PKG_VER}-${VER}_${OS_ARCH} \
      --deb-priority "optional" --category "devel" --prefix /opt/iotech/iot/${PKG_VER} \
      --description "${DESC_DBG}" \
      --vendor "IOTech" --maintainer "${MAINT_EMAIL}" \
      --depends libyaml-0-2 \
      --conflicts iotech-iot-${PKG_VER} --conflicts iotech-iot-${PKG_VER}-dev

    rm *.tar.gz
    ;;
  photon*|fedora*|opensuse*)
    case ${BARCH} in
      arm64)
        OS_ARCH=aarch64
        ;;
      arm32)
        if [ "${SYSTEM}" = "opensuse-15.5" ]
        then
          OS_ARCH=armv7hl
        else
          OS_ARCH=armhf
        fi
        ;;
      *)
        OS_ARCH=${BARCH}
        ;;
    esac

    case ${SYSTEM} in
      photon-40)
        RPM_DIST=ph4
<<<<<<< HEAD
        LIBYAML=libyaml
      ;;
      fedora-36)
        RPM_DIST=fc36
        LIBYAML=libyaml
      ;;
      opensuse-15.*)
        FPM=fpm.ruby2.5
        LIBYAML=libyaml-0-2
=======
        DEPS=libyaml
      ;;
      fedora-36)
        RPM_DIST=fc36
        DEPS=libyaml
      ;;
      opensuse-15.*)
        FPM=fpm.ruby2.5
        DEPS=libyaml-0-2
>>>>>>> 118140e0
      ;;
    esac

    cd ${ROOT}/${BARCH}/release

    ${FPM} -s dir -t rpm -n iotech-iot-${PKG_VER} -v "${FULL_VER}" \
      -C _CPack_Packages/Linux/TGZ/iotech-iot-${PKG_VER}-${VER}_${OS_ARCH} \
      --architecture "${OS_ARCH}" ${RPM_DIST:+--rpm-dist ${RPM_DIST}} \
      --prefix /opt/iotech/iot/${PKG_VER} \
      --description "${DESC_MAIN}" \
      --vendor "IOTech" --maintainer "${MAINT_EMAIL}" \
      --exclude include --exclude docs --exclude examples \
<<<<<<< HEAD
      --depends ${LIBYAML}
=======
      --depends ${DEPS}
>>>>>>> 118140e0

    ${FPM} -s dir -t rpm -n iotech-iot-${PKG_VER}-dev -v "${FULL_VER}" \
      -C _CPack_Packages/Linux/TGZ/iotech-iot-${PKG_VER}-${VER}_${OS_ARCH} \
      --architecture "${OS_ARCH}" ${RPM_DIST:+--rpm-dist ${RPM_DIST}} \
      --prefix /opt/iotech/iot/${PKG_VER} \
      --description "${DESC_DEV}" \
      --vendor "IOTech" --maintainer "${MAINT_EMAIL}" \
      --exclude lib \
      --depends iotech-iot-${PKG_VER}

    rm *.tar.gz

    cd ${ROOT}/${BARCH}/debug

    ${FPM} -s dir -t rpm -n iotech-iot-${PKG_VER}-dbg -v "${FULL_VER}" \
      -C _CPack_Packages/Linux/TGZ/iotech-iot-dev-${PKG_VER}-${VER}_${OS_ARCH} \
      --architecture "${OS_ARCH}" ${RPM_DIST:+--rpm-dist ${RPM_DIST}} \
      --prefix /opt/iotech/iot/${PKG_VER} \
      --description "${DESC_DBG}" \
      --vendor "IOTech" --maintainer "${MAINT_EMAIL}" \
<<<<<<< HEAD
      --depends ${LIBYAML} \
=======
      --depends ${DEPS} \
>>>>>>> 118140e0
      --conflicts iotech-iot-${PKG_VER} --conflicts iotech-iot-${PKG_VER}-dev

    rm *.tar.gz
    ;;
  *)
esac<|MERGE_RESOLUTION|>--- conflicted
+++ resolved
@@ -138,17 +138,6 @@
     case ${SYSTEM} in
       photon-40)
         RPM_DIST=ph4
-<<<<<<< HEAD
-        LIBYAML=libyaml
-      ;;
-      fedora-36)
-        RPM_DIST=fc36
-        LIBYAML=libyaml
-      ;;
-      opensuse-15.*)
-        FPM=fpm.ruby2.5
-        LIBYAML=libyaml-0-2
-=======
         DEPS=libyaml
       ;;
       fedora-36)
@@ -158,7 +147,6 @@
       opensuse-15.*)
         FPM=fpm.ruby2.5
         DEPS=libyaml-0-2
->>>>>>> 118140e0
       ;;
     esac
 
@@ -171,11 +159,7 @@
       --description "${DESC_MAIN}" \
       --vendor "IOTech" --maintainer "${MAINT_EMAIL}" \
       --exclude include --exclude docs --exclude examples \
-<<<<<<< HEAD
-      --depends ${LIBYAML}
-=======
       --depends ${DEPS}
->>>>>>> 118140e0
 
     ${FPM} -s dir -t rpm -n iotech-iot-${PKG_VER}-dev -v "${FULL_VER}" \
       -C _CPack_Packages/Linux/TGZ/iotech-iot-${PKG_VER}-${VER}_${OS_ARCH} \
@@ -196,11 +180,7 @@
       --prefix /opt/iotech/iot/${PKG_VER} \
       --description "${DESC_DBG}" \
       --vendor "IOTech" --maintainer "${MAINT_EMAIL}" \
-<<<<<<< HEAD
-      --depends ${LIBYAML} \
-=======
       --depends ${DEPS} \
->>>>>>> 118140e0
       --conflicts iotech-iot-${PKG_VER} --conflicts iotech-iot-${PKG_VER}-dev
 
     rm *.tar.gz
