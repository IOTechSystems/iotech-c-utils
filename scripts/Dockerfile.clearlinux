--- conflicted
+++ resolved
@@ -1,10 +1,7 @@
 FROM clearlinux:latest
 LABEL MAINTAINER="IOTech <support@iotechsys.com>"
-<<<<<<< HEAD
 RUN swupd bundle-add dev-utils-dev wget doxygen graphviz devpkg-util-linux
-=======
 RUN swupd bundle-add dev-utils-dev wget doxygen graphviz
->>>>>>> 4bed1928
 COPY VERSION /iotech-iot/
 COPY src /iotech-iot/src/
 COPY include /iotech-iot/include/
