FROM centos:8
LABEL MAINTAINER="IOTech <support@iotechsys.com>"
RUN dnf -y install 'dnf-command(config-manager)' \
<<<<<<< HEAD
  && dnf -y config-manager --set-enabled powertools \
  && dnf -y install --setopt=tsflags=nodocs wget git cmake gcc gcc-c++ make rpm-build doxygen graphviz libuuid-devel
=======
      && dnf -y config-manager --set-enabled powertools \
      && dnf -y update \
      && dnf -y install --setopt=tsflags=nodocs wget git cmake gcc gcc-c++ make rpm-build doxygen graphviz
>>>>>>> 4bed1928
COPY VERSION /iotech-iot/
COPY src /iotech-iot/src/
COPY include /iotech-iot/include/
COPY scripts /iotech-iot/scripts/
WORKDIR /iotech-iot
ENTRYPOINT ["/iotech-iot/scripts/wrapper.sh", "/iotech-iot/scripts/linux.sh", "-utest", "-examples"]<|MERGE_RESOLUTION|>--- conflicted
+++ resolved
@@ -1,14 +1,11 @@
 FROM centos:8
 LABEL MAINTAINER="IOTech <support@iotechsys.com>"
 RUN dnf -y install 'dnf-command(config-manager)' \
-<<<<<<< HEAD
   && dnf -y config-manager --set-enabled powertools \
   && dnf -y install --setopt=tsflags=nodocs wget git cmake gcc gcc-c++ make rpm-build doxygen graphviz libuuid-devel
-=======
       && dnf -y config-manager --set-enabled powertools \
       && dnf -y update \
       && dnf -y install --setopt=tsflags=nodocs wget git cmake gcc gcc-c++ make rpm-build doxygen graphviz
->>>>>>> 4bed1928
 COPY VERSION /iotech-iot/
 COPY src /iotech-iot/src/
 COPY include /iotech-iot/include/
