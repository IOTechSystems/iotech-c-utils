--- conflicted
+++ resolved
@@ -1,16 +1,7 @@
 FROM ubuntu:16.04
-<<<<<<< HEAD
-MAINTAINER Steve Osselton <steve@iotechsys.com>
+MAINTAINER IOTech <support@iotechsys.com>
 RUN apt-get update && apt-get install -y build-essential wget git gcc cmake make libssl-dev
-RUN git clone https://github.com/eclipse/paho.mqtt.c.git
-RUN cd paho.mqtt.c
-RUN make
-RUN make install
-RUN cd ..
-=======
-MAINTAINER IOTech <support@iotechsys.com>
-RUN apt-get update && apt-get install -y build-essential wget git gcc cmake make
->>>>>>> 3da10501
+RUN git clone https://github.com/eclipse/paho.mqtt.c.git && cd paho.mqtt.c && make && make install
 COPY VERSION /iotech-c-utils/
 COPY src /iotech-c-utils/src/
 COPY include /iotech-c-utils/include/
